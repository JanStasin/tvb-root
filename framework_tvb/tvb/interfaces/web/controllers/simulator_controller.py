# -*- coding: utf-8 -*-
#
#
# TheVirtualBrain-Framework Package. This package holds all Data Management, and
# Web-UI helpful to run brain-simulations. To use it, you also need do download
# TheVirtualBrain-Scientific Package (for simulators). See content of the
# documentation-folder for more details. See also http://www.thevirtualbrain.org
#
# (c) 2012-2020, Baycrest Centre for Geriatric Care ("Baycrest") and others
#
# This program is free software: you can redistribute it and/or modify it under the
# terms of the GNU General Public License as published by the Free Software Foundation,
# either version 3 of the License, or (at your option) any later version.
# This program is distributed in the hope that it will be useful, but WITHOUT ANY
# WARRANTY; without even the implied warranty of MERCHANTABILITY or FITNESS FOR A
# PARTICULAR PURPOSE.  See the GNU General Public License for more details.
# You should have received a copy of the GNU General Public License along with this
# program.  If not, see <http://www.gnu.org/licenses/>.
#
#
#   CITATION:
# When using The Virtual Brain for scientific publications, please cite it as follows:
#
#   Paula Sanz Leon, Stuart A. Knock, M. Marmaduke Woodman, Lia Domide,
#   Jochen Mersmann, Anthony R. McIntosh, Viktor Jirsa (2013)
#       The Virtual Brain: a simulator of primate brain network dynamics.
#   Frontiers in Neuroinformatics (7:10. doi: 10.3389/fninf.2013.00010)
#
#
import threading
from cherrypy.lib.static import serve_file
from tvb.adapters.exporters.export_manager import ExportManager
from tvb.core.services.simulator_serializer import SimulatorSerializer
from tvb.datatypes.projections import ProjectionSurfaceEEG, ProjectionSurfaceMEG, ProjectionSurfaceSEEG
from tvb.datatypes.sensors import SensorsEEG, SensorsMEG, SensorsInternal
from tvb.simulator.integrators import IntegratorStochastic
from tvb.simulator.monitors import Bold, Projection, EEG, MEG, iEEG, TemporalAverage
from tvb.simulator.noise import Additive
from tvb.adapters.simulator.equation_forms import get_form_for_equation
from tvb.adapters.simulator.model_forms import get_form_for_model
from tvb.adapters.simulator.noise_forms import get_form_for_noise
from tvb.adapters.simulator.range_parameter import SimulatorRangeParameters
from tvb.adapters.simulator.simulator_adapter import SimulatorAdapterForm, SimulatorAdapterModel, CortexViewModel
from tvb.adapters.simulator.simulator_fragments import *
from tvb.adapters.simulator.monitor_forms import get_form_for_monitor
from tvb.adapters.simulator.integrator_forms import get_form_for_integrator
from tvb.adapters.simulator.coupling_forms import get_form_for_coupling
from tvb.core.adapters.abcadapter import ABCAdapter
from tvb.core.entities.file.files_helper import FilesHelper
from tvb.adapters.datatypes.db.simulation_history import SimulationHistoryIndex
from tvb.core.entities.model.model_operation import OperationGroup
from tvb.core.entities.model.model_burst import BurstConfiguration
from tvb.core.entities.model.simulator.simulator import SimulatorIndex
from tvb.core.entities.storage import dao
from tvb.core.services.burst_service import BurstService
from tvb.core.services.exceptions import BurstServiceException
from tvb.config.init.introspector_registry import IntrospectionRegistry
from tvb.core.services.simulator_service import SimulatorService
from tvb.core.neocom import h5
from tvb.interfaces.web.controllers.burst.base_controller import BurstBaseController
from tvb.interfaces.web.controllers.decorators import *


class SimulatorWizzardURLs(object):
    SET_CONNECTIVITY_URL = '/burst/set_connectivity'
    SET_COUPLING_PARAMS_URL = '/burst/set_coupling_params'
    SET_SURFACE_URL = '/burst/set_surface'
    SET_STIMULUS_URL = '/burst/set_stimulus'
    SET_CORTEX_URL = '/burst/set_cortex'
    SET_MODEL_URL = '/burst/set_model'
    SET_MODEL_PARAMS_URL = '/burst/set_model_params'
    SET_INTEGRATOR_URL = '/burst/set_integrator'
    SET_INTEGRATOR_PARAMS_URL = '/burst/set_integrator_params'
    SET_NOISE_PARAMS_URL = '/burst/set_noise_params'
    SET_NOISE_EQUATION_PARAMS_URL = '/burst/set_noise_equation_params'
    SET_MONITORS_URL = '/burst/set_monitors'
    SET_MONITOR_PARAMS_URL = '/burst/set_monitor_params'
    SET_MONITOR_EQUATION_URL = '/burst/set_monitor_equation'
    SET_SIMULATION_LENGTH_URL = '/burst/set_simulation_length'
    SETUP_PSE_URL = '/burst/setup_pse'
    SET_PSE_PARAMS_URL = '/burst/set_pse_params'
    LAUNCH_PSE_URL = '/burst/launch_pse'


class SimulatorFragmentRenderingRules(object):
    """
    This class gathers the rendering rules for simulator_fragment template.
    TVB > 2.0 brings a change of UI inside the simulator configuration page.
    Instead of a pre-loaded huge form with all the configurations, we want to have a wizzard-like page.
    Thus, the configurations are grouped into fragments and each fragment is rendered as a separate form.
    Each form provides the user with Next/Previous buttons, and some of them bring some extras:
        - model form provides the buttons: setup region model parameters/setup surface model parameters;
        - last fragment provides extra Launch/Setup PSE buttons, and a Branch button when it's the case.
    There are several cases that should be taken into consideration for the UX:
        - for a normal configuration, the user would just select the proper configurations and click Next to go to the
        next form. When the Next button is clicked, the current form is made read-only. If the user need to make changes
        to a previous form that is already read-only, he might use the Previous buttons to get there, make the change,
        and come back clicking Next again.
        - from the history list, the user could choose to inspect an existing simulator configuration, by clicking on
        it. This will load the full configuration as read-only forms, without any buttons.
        - from the history list, the user also has the option to copy an existing simulator configuration A and edit it,
        or start a new simulation B using the results from A as initial conditions. This results, in a semi-read-only
        load of simulator configuration A, because the user will have the options:
            - to use the Previous buttons in order to edit configuration A and the Launch/Setup PSE buttons to start a
            new simulation.
            - to use the Branch button in order to start a new simulation B that will use results from A as initial
            conditions.
    So, we need a series of rendering rules, to know when to display/hide each button, and also make fields read-only.
    """

    FIRST_FORM_URL = SimulatorWizzardURLs.SET_CONNECTIVITY_URL

    def __init__(self, form=None, form_action_url=None, previous_form_action_url=None, is_simulation_copy=False,
                 is_simulation_readonly_load=False, last_form_url=SimulatorWizzardURLs.SET_CONNECTIVITY_URL,
                 last_request_type='GET', is_first_fragment=False, is_launch_fragment=False, is_model_fragment=False,
                 is_surface_simulation=False, is_noise_fragment=False):
        """
        :param is_first_fragment: True only for the first form in the wizzard, to hide Previous button
        :param is_launch_fragment: True only for the last form in the wizzard to diplay Launch/SetupPSE/Branch, hide Next
        :param is_model_fragment: True only for the model form, to display SetupRegionModelParams/SetupSurfaceModelParams
        :param is_surface_simulation: True only for the model form, if the user is configuring a surface simulation
        :param is_simulation_copy: True only when the user chooses to copy an existing configuration from the history
        :param is_simulation_readonly_load: True when a GET request comes for a certain form, and that means we need to
                                            display it as read-only. Applicable at read-only full configuration load,
                                            at configuration copy, but also, at refresh/redirect time, to keep the most
                                            recent configured state.
        """
        self.form = form
        self.form_action_url = form_action_url
        self.previous_form_action_url = previous_form_action_url
        self.is_simulation_copy = is_simulation_copy
        self._is_simulation_readonly_load = is_simulation_readonly_load
        self.last_form_url = last_form_url
        self.last_request_type = last_request_type
        self.is_first_fragment = is_first_fragment
        self.is_launch_fragment = is_launch_fragment
        self.is_model_fragment = is_model_fragment
        self.is_surface_simulation = is_surface_simulation
        self.is_noise_fragment = is_noise_fragment

    @property
    def load_readonly(self):
        if self.last_request_type == 'GET' and self.form_action_url != self.last_form_url:
            return True
        return self._is_simulation_readonly_load

    @property
    def disable_fields(self):
        if self.load_readonly:
            return True
        return False

    @property
    def include_next_button(self):
        if self.is_launch_fragment:
            return False
        return True

    @property
    def include_previous_button(self):
        if self.is_first_fragment:
            return False
        return True

    @property
    def hide_previous_button(self):
        if self.load_readonly and not (self.is_simulation_copy and self.is_launch_fragment):
            return True
        return False

    @property
    def include_setup_region_model(self):
        if self.is_model_fragment:
            return True
        return False

    @property
    def include_setup_surface_model(self):
        if self.is_model_fragment and self.is_surface_simulation:
            return True
        return False

    @property
    def include_setup_noise(self):
        if self.is_noise_fragment:
            return True
        return False

    @property
    def include_launch_button(self):
        if self.is_launch_fragment and (not self.load_readonly or self.is_simulation_copy):
            return True

    @property
    def include_branch_button(self):
        if self.is_launch_fragment and self.is_simulation_copy and (not self.load_readonly or self.is_simulation_copy):
            return True
        return False

    @property
    def include_setup_pse(self):
        if self.is_launch_fragment and (not self.load_readonly or self.is_simulation_copy):
            return True
        return False

    def to_dict(self):
        return {"renderer": self}


class SimulatorController(BurstBaseController):
    KEY_IS_LOAD_AFTER_REDIRECT = "is_load_after_redirect"

    def __init__(self):
        BurstBaseController.__init__(self)
        self.last_loaded_form_url = SimulatorWizzardURLs.SET_CONNECTIVITY_URL
        self.range_parameters = SimulatorRangeParameters()
        self.burst_service = BurstService()
        self.simulator_service = SimulatorService()
        self.files_helper = FilesHelper()
        self.cached_simulator_algorithm = self.flow_service.get_algorithm_by_module_and_class(
            IntrospectionRegistry.SIMULATOR_MODULE, IntrospectionRegistry.SIMULATOR_CLASS)

    def _update_last_loaded_fragment_url(self, current_url):
        self.last_loaded_form_url = current_url
        common.add2session(common.KEY_LAST_LOADED_FORM_URL, self.last_loaded_form_url)

    @expose_page
    @settings
    @context_selected
    def index(self):
        """Get on burst main page"""
        template_specification = dict(mainContent="burst/main_burst", title="Simulation Cockpit",
                                      baseUrl=TvbProfile.current.web.BASE_URL,
                                      includedResources='project/included_resources')
        project = common.get_current_project()

        self.last_loaded_form_url = common.get_from_session(common.KEY_LAST_LOADED_FORM_URL)
        if not self.last_loaded_form_url:
            self.last_loaded_form_url = SimulatorWizzardURLs.SET_CONNECTIVITY_URL
            common.add2session(common.KEY_LAST_LOADED_FORM_URL, SimulatorWizzardURLs.SET_CONNECTIVITY_URL)

        burst_config = common.get_from_session(common.KEY_BURST_CONFIG)
        if not burst_config:
            burst_config = BurstConfiguration(project.id)
            common.add2session(common.KEY_BURST_CONFIG, burst_config)

        is_simulator_load = common.get_from_session(common.KEY_IS_SIMULATOR_LOAD) or False
        is_simulator_copy = common.get_from_session(common.KEY_IS_SIMULATOR_COPY) or False

        template_specification['burstConfig'] = burst_config
        template_specification['burst_list'] = self.burst_service.get_available_bursts(common.get_current_project().id)
        portlets_list = []  # self.burst_service.get_available_portlets()
        template_specification['portletList'] = portlets_list
        template_specification['selectedPortlets'] = json.dumps(portlets_list)

        form = self.prepare_first_fragment()
        rendering_rules = SimulatorFragmentRenderingRules(form, SimulatorWizzardURLs.SET_CONNECTIVITY_URL, None,
                                                          is_simulator_copy, is_simulator_load,
                                                          self.last_loaded_form_url, cherrypy.request.method, True)

        template_specification.update(**rendering_rules.to_dict())
        return self.fill_default_attributes(template_specification)

    def prepare_first_fragment(self):
        adapter_instance = ABCAdapter.build_adapter(self.cached_simulator_algorithm)
        form = adapter_instance.get_form()('', common.get_current_project().id)

        session_stored_simulator = common.get_from_session(common.KEY_SIMULATOR_CONFIG)
        if session_stored_simulator is None:
            session_stored_simulator = SimulatorAdapterModel()
            common.add2session(common.KEY_SIMULATOR_CONFIG, session_stored_simulator)

        form.fill_from_trait(session_stored_simulator)
        return form

    @cherrypy.expose
    @using_template("simulator_fragment")
    @handle_error(redirect=False)
    @check_user
    def set_connectivity(self, **data):
        session_stored_simulator = common.get_from_session(common.KEY_SIMULATOR_CONFIG)
        is_simulator_copy = common.get_from_session(common.KEY_IS_SIMULATOR_COPY) or False
        is_simulator_load = common.get_from_session(common.KEY_IS_SIMULATOR_LOAD) or False
        form = SimulatorAdapterForm()

        if cherrypy.request.method == 'POST':
            self._update_last_loaded_fragment_url(SimulatorWizzardURLs.SET_COUPLING_PARAMS_URL)
            is_simulator_copy = False
            form.fill_from_post(data)

            session_stored_simulator.connectivity = uuid.UUID(form.connectivity.value)
            session_stored_simulator.conduction_speed = form.conduction_speed.value
            coupling = form.coupling.value
            session_stored_simulator.coupling = coupling()

        next_form = get_form_for_coupling(type(session_stored_simulator.coupling))()
        self.range_parameters.coupling_parameters = next_form.get_range_parameters()
        next_form.fill_from_trait(session_stored_simulator.coupling)

        rendering_rules = SimulatorFragmentRenderingRules(next_form, SimulatorWizzardURLs.SET_COUPLING_PARAMS_URL,
                                                          SimulatorWizzardURLs.SET_CONNECTIVITY_URL, is_simulator_copy,
                                                          is_simulator_load, self.last_loaded_form_url,
                                                          cherrypy.request.method)
        return rendering_rules.to_dict()

    @cherrypy.expose
    @using_template("simulator_fragment")
    @handle_error(redirect=False)
    @check_user
    def set_coupling_params(self, **data):
        session_stored_simulator = common.get_from_session(common.KEY_SIMULATOR_CONFIG)
        is_simulator_copy = common.get_from_session(common.KEY_IS_SIMULATOR_COPY) or False
        is_simulator_load = common.get_from_session(common.KEY_IS_SIMULATOR_LOAD) or False

        if cherrypy.request.method == 'POST':
            self._update_last_loaded_fragment_url(SimulatorWizzardURLs.SET_SURFACE_URL)
            is_simulator_copy = False
            form = get_form_for_coupling(type(session_stored_simulator.coupling))()
            form.fill_from_post(data)
            form.fill_trait(session_stored_simulator.coupling)

        surface_fragment = SimulatorSurfaceFragment('', common.get_current_project().id)
        surface_fragment.fill_from_trait(session_stored_simulator)

        rendering_rules = SimulatorFragmentRenderingRules(surface_fragment, SimulatorWizzardURLs.SET_SURFACE_URL,
                                                          SimulatorWizzardURLs.SET_COUPLING_PARAMS_URL,
                                                          is_simulator_copy, is_simulator_load,
                                                          self.last_loaded_form_url, cherrypy.request.method)
        return rendering_rules.to_dict()

    @cherrypy.expose
    @using_template("simulator_fragment")
    @handle_error(redirect=False)
    @check_user
    def set_surface(self, **data):
        session_stored_simulator = common.get_from_session(common.KEY_SIMULATOR_CONFIG)
        is_simulator_copy = common.get_from_session(common.KEY_IS_SIMULATOR_COPY) or False
        is_simulator_load = common.get_from_session(common.KEY_IS_SIMULATOR_LOAD) or False

        surface_index = None
        rendering_rules = SimulatorFragmentRenderingRules(previous_form_action_url=SimulatorWizzardURLs.SET_SURFACE_URL,
                                                          is_simulation_copy=is_simulator_copy,
                                                          is_simulation_readonly_load=is_simulator_load,
                                                          last_form_url=self.last_loaded_form_url,
                                                          last_request_type=cherrypy.request.method)
        if cherrypy.request.method == 'POST':
            is_simulator_copy = False
            form = SimulatorSurfaceFragment()
            form.fill_from_post(data)

            surface_index_gid = form.surface.value
            # surface_index_gid = data['_surface']
            if surface_index_gid is None:
                session_stored_simulator.surface = None
                self._update_last_loaded_fragment_url(SimulatorWizzardURLs.SET_STIMULUS_URL)
            else:
                self._update_last_loaded_fragment_url(SimulatorWizzardURLs.SET_CORTEX_URL)
                surface_index = ABCAdapter.load_entity_by_gid(surface_index_gid)
                session_stored_simulator.surface = CortexViewModel()
                session_stored_simulator.surface.surface_gid = uuid.UUID(surface_index_gid)

        if session_stored_simulator.surface is None:
            stimuli_fragment = SimulatorStimulusFragment('', common.get_current_project().id, False)
            stimuli_fragment.fill_from_trait(session_stored_simulator)

            rendering_rules.form = stimuli_fragment
            rendering_rules.form_action_url = SimulatorWizzardURLs.SET_STIMULUS_URL
            rendering_rules.is_simulation_copy = is_simulator_copy
            return rendering_rules.to_dict()

        # TODO: work-around this situation: surf_index filter
        rm_fragment = SimulatorRMFragment('', common.get_current_project().id, surface_index)
        rm_fragment.fill_from_trait(session_stored_simulator)

        rendering_rules.form = rm_fragment
        rendering_rules.form_action_url = SimulatorWizzardURLs.SET_CORTEX_URL
        rendering_rules.is_simulation_copy = is_simulator_copy
        return rendering_rules.to_dict()

    @cherrypy.expose
    @using_template("simulator_fragment")
    @handle_error(redirect=False)
    @check_user
    def set_cortex(self, **data):
        session_stored_simulator = common.get_from_session(common.KEY_SIMULATOR_CONFIG)
        is_simulator_copy = common.get_from_session(common.KEY_IS_SIMULATOR_COPY) or False
        is_simulator_load = common.get_from_session(common.KEY_IS_SIMULATOR_LOAD) or False

        if cherrypy.request.method == 'POST':
            self._update_last_loaded_fragment_url(SimulatorWizzardURLs.SET_STIMULUS_URL)
            is_simulator_copy = False
            rm_fragment = SimulatorRMFragment()
            rm_fragment.fill_from_post(data)

            session_stored_simulator.surface.coupling_strength = rm_fragment.coupling_strength.data

            lc_gid = rm_fragment.lc.value
            if lc_gid:
                session_stored_simulator.surface.local_connectivity = uuid.UUID(lc_gid)

            rm_gid = rm_fragment.rm.value
            session_stored_simulator.surface.region_mapping_data = uuid.UUID(rm_gid)

        stimuli_fragment = SimulatorStimulusFragment('', common.get_current_project().id, True)
        stimuli_fragment.fill_from_trait(session_stored_simulator)

        rendering_rules = SimulatorFragmentRenderingRules(stimuli_fragment, SimulatorWizzardURLs.SET_STIMULUS_URL,
                                                          SimulatorWizzardURLs.SET_CORTEX_URL, is_simulator_copy,
                                                          is_simulator_load, self.last_loaded_form_url,
                                                          cherrypy.request.method)
        return rendering_rules.to_dict()

    @cherrypy.expose
    @using_template("simulator_fragment")
    @handle_error(redirect=False)
    @check_user
    def set_stimulus(self, **data):
        session_stored_simulator = common.get_from_session(common.KEY_SIMULATOR_CONFIG)
        is_simulator_copy = common.get_from_session(common.KEY_IS_SIMULATOR_COPY) or False
        is_simulator_load = common.get_from_session(common.KEY_IS_SIMULATOR_LOAD) or False

        if cherrypy.request.method == 'POST':
            self._update_last_loaded_fragment_url(SimulatorWizzardURLs.SET_MODEL_URL)
            is_simulator_copy = False
            stimuli_fragment = SimulatorStimulusFragment('', common.get_current_project().id,
                                                         session_stored_simulator.is_surface_simulation)
            stimuli_fragment.fill_from_post(data)
            stimulus_gid = stimuli_fragment.stimulus.value
            if stimulus_gid:
                session_stored_simulator.stimulus = stimulus_gid

        model_fragment = SimulatorModelFragment('', common.get_current_project().id)
        model_fragment.fill_from_trait(session_stored_simulator)

        rendering_rules = SimulatorFragmentRenderingRules(model_fragment, SimulatorWizzardURLs.SET_MODEL_URL,
                                                          SimulatorWizzardURLs.SET_STIMULUS_URL, is_simulator_copy,
                                                          is_simulator_load, self.last_loaded_form_url,
                                                          cherrypy.request.method, is_model_fragment=True,
                                                          is_surface_simulation=session_stored_simulator.is_surface_simulation)
        return rendering_rules.to_dict()

    @cherrypy.expose
    @using_template("simulator_fragment")
    @handle_error(redirect=False)
    @check_user
    def set_model(self, **data):
        session_stored_simulator = common.get_from_session(common.KEY_SIMULATOR_CONFIG)
        is_simulator_copy = common.get_from_session(common.KEY_IS_SIMULATOR_COPY) or False
        is_simulator_load = common.get_from_session(common.KEY_IS_SIMULATOR_LOAD) or False

        if cherrypy.request.method == 'POST':
            self._update_last_loaded_fragment_url(SimulatorWizzardURLs.SET_MODEL_PARAMS_URL)
            is_simulator_copy = False
            form = SimulatorModelFragment()
            form.fill_from_post(data)
            session_stored_simulator.model = form.model.value()

        form = get_form_for_model(type(session_stored_simulator.model))()
        self.range_parameters.model_parameters = form.get_range_parameters()
        form.fill_from_trait(session_stored_simulator.model)

        rendering_rules = SimulatorFragmentRenderingRules(form, SimulatorWizzardURLs.SET_MODEL_PARAMS_URL,
                                                          SimulatorWizzardURLs.SET_MODEL_URL, is_simulator_copy,
                                                          is_simulator_load, self.last_loaded_form_url,
                                                          cherrypy.request.method)
        return rendering_rules.to_dict()

    @cherrypy.expose
    @using_template("simulator_fragment")
    @handle_error(redirect=False)
    @check_user
    def set_model_params(self, **data):
        session_stored_simulator = common.get_from_session(common.KEY_SIMULATOR_CONFIG)
        is_simulator_copy = common.get_from_session(common.KEY_IS_SIMULATOR_COPY) or False
        is_simulator_load = common.get_from_session(common.KEY_IS_SIMULATOR_LOAD) or False

        if cherrypy.request.method == 'POST':
            self._update_last_loaded_fragment_url(SimulatorWizzardURLs.SET_INTEGRATOR_URL)
            is_simulator_copy = False
            form = get_form_for_model(type(session_stored_simulator.model))()
            form.fill_from_post(data)
            form.fill_trait(session_stored_simulator.model)

        integrator_fragment = SimulatorIntegratorFragment('', common.get_current_project().id)
        integrator_fragment.fill_from_trait(session_stored_simulator)

        rendering_rules = SimulatorFragmentRenderingRules(integrator_fragment, SimulatorWizzardURLs.SET_INTEGRATOR_URL,
                                                          SimulatorWizzardURLs.SET_MODEL_PARAMS_URL, is_simulator_copy,
                                                          is_simulator_load, self.last_loaded_form_url,
                                                          cherrypy.request.method)
        return rendering_rules.to_dict()

    # TODO: add state_variables selection step
    # @cherrypy.expose
    # @using_template("simulator_fragment")
    # @handle_error(redirect=False)
    # @check_user
    # def set_model_variables_to_monitor(self, data):
    #     session_stored_simulator = common.get_from_session(common.KEY_SIMULATOR_CONFIG)
    #     form = get_form_for_model(type(session_stored_simulator.model.variables))()
    #     form.fill_from_post(data)
    #
    #     form.fill_trait(session_stored_simulator.model)
    #
    #     integrator_fragment = SimulatorIntegratorFragment('', common.get_current_project().id)
    #
    #     return {'form': integrator_fragment, 'action': '/burst/set_integrator',
    #             'previous_action': '/burst/set_model_variables_to_monitor'}

    @cherrypy.expose
    @using_template("simulator_fragment")
    @handle_error(redirect=False)
    @check_user
    def set_integrator(self, **data):
        session_stored_simulator = common.get_from_session(common.KEY_SIMULATOR_CONFIG)
        is_simulator_copy = common.get_from_session(common.KEY_IS_SIMULATOR_COPY) or False
        is_simulator_load = common.get_from_session(common.KEY_IS_SIMULATOR_LOAD) or False

        if cherrypy.request.method == 'POST':
            self._update_last_loaded_fragment_url(SimulatorWizzardURLs.SET_INTEGRATOR_PARAMS_URL)
            is_simulator_copy = False
            fragment = SimulatorIntegratorFragment()
            fragment.fill_from_post(data)
            session_stored_simulator.integrator = fragment.integrator.value()

        form = get_form_for_integrator(type(session_stored_simulator.integrator))()
        form.fill_from_trait(session_stored_simulator.integrator)

        rendering_rules = SimulatorFragmentRenderingRules(form, SimulatorWizzardURLs.SET_INTEGRATOR_PARAMS_URL,
                                                          SimulatorWizzardURLs.SET_INTEGRATOR_URL, is_simulator_copy,
                                                          is_simulator_load, self.last_loaded_form_url,
                                                          cherrypy.request.method)
        return rendering_rules.to_dict()

    @cherrypy.expose
    @using_template("simulator_fragment")
    @handle_error(redirect=False)
    @check_user
    def set_integrator_params(self, **data):
        session_stored_simulator = common.get_from_session(common.KEY_SIMULATOR_CONFIG)
        is_simulator_copy = common.get_from_session(common.KEY_IS_SIMULATOR_COPY) or False
        is_simulator_load = common.get_from_session(common.KEY_IS_SIMULATOR_LOAD) or False

        if cherrypy.request.method == 'POST':
            is_simulator_copy = False
            form = get_form_for_integrator(type(session_stored_simulator.integrator))()
            form.fill_from_post(data)
            form.fill_trait(session_stored_simulator.integrator)
            if isinstance(session_stored_simulator.integrator, IntegratorStochastic):
                self._update_last_loaded_fragment_url(SimulatorWizzardURLs.SET_NOISE_PARAMS_URL)
            else:
                self._update_last_loaded_fragment_url(SimulatorWizzardURLs.SET_MONITORS_URL)

        if isinstance(session_stored_simulator.integrator, IntegratorStochastic):
            integrator_noise_fragment = get_form_for_noise(type(session_stored_simulator.integrator.noise))()
            self.range_parameters.integrator_noise_parameters = integrator_noise_fragment.get_range_parameters()
            integrator_noise_fragment.fill_from_trait(session_stored_simulator.integrator.noise)

            rendering_rules = SimulatorFragmentRenderingRules(integrator_noise_fragment,
                                                              SimulatorWizzardURLs.SET_NOISE_PARAMS_URL,
                                                              SimulatorWizzardURLs.SET_INTEGRATOR_PARAMS_URL,
                                                              is_simulator_copy, is_simulator_load,
                                                              self.last_loaded_form_url, cherrypy.request.method,
                                                              is_noise_fragment=True)
            return rendering_rules.to_dict()

        monitor_fragment = SimulatorMonitorFragment('', common.get_current_project().id, session_stored_simulator.is_surface_simulation)
        monitor_fragment.fill_from_trait(session_stored_simulator)

        rendering_rules = SimulatorFragmentRenderingRules(monitor_fragment, SimulatorWizzardURLs.SET_MONITORS_URL,
                                                          SimulatorWizzardURLs.SET_INTEGRATOR_PARAMS_URL,
                                                          is_simulator_copy, is_simulator_load,
                                                          self.last_loaded_form_url, cherrypy.request.method)
        return rendering_rules.to_dict()

    @cherrypy.expose
    @using_template("simulator_fragment")
    @handle_error(redirect=False)
    @check_user
    def set_noise_params(self, **data):
        session_stored_simulator = common.get_from_session(common.KEY_SIMULATOR_CONFIG)
        is_simulator_copy = common.get_from_session(common.KEY_IS_SIMULATOR_COPY) or False
        is_simulator_load = common.get_from_session(common.KEY_IS_SIMULATOR_LOAD) or False

        if cherrypy.request.method == 'POST':
            is_simulator_copy = False
            form = get_form_for_noise(type(session_stored_simulator.integrator.noise))()
            form.fill_from_post(data)
            form.fill_trait(session_stored_simulator.integrator.noise)
            if isinstance(session_stored_simulator.integrator.noise, Additive):
                self._update_last_loaded_fragment_url(SimulatorWizzardURLs.SET_MONITORS_URL)
            else:
                self._update_last_loaded_fragment_url(SimulatorWizzardURLs.SET_NOISE_EQUATION_PARAMS_URL)

        if isinstance(session_stored_simulator.integrator.noise, Additive):
            monitor_fragment = SimulatorMonitorFragment('', common.get_current_project().id, session_stored_simulator.is_surface_simulation)
            monitor_fragment.fill_from_trait(session_stored_simulator)

            rendering_rules = SimulatorFragmentRenderingRules(monitor_fragment, SimulatorWizzardURLs.SET_MONITORS_URL,
                                                              SimulatorWizzardURLs.SET_NOISE_PARAMS_URL,
                                                              is_simulator_copy, is_simulator_load,
                                                              self.last_loaded_form_url, cherrypy.request.method)
            return rendering_rules.to_dict()

        equation_form = get_form_for_equation(type(session_stored_simulator.integrator.noise.b))()
        equation_form.equation.data = session_stored_simulator.integrator.noise.b.__class__.__name__

        rendering_rules = SimulatorFragmentRenderingRules(equation_form,
                                                          SimulatorWizzardURLs.SET_NOISE_EQUATION_PARAMS_URL,
                                                          SimulatorWizzardURLs.SET_NOISE_PARAMS_URL, is_simulator_copy,
                                                          is_simulator_load, self.last_loaded_form_url,
                                                          cherrypy.request.method)
        return rendering_rules.to_dict()

    @cherrypy.expose
    @using_template("simulator_fragment")
    @handle_error(redirect=False)
    @check_user
    def set_noise_equation_params(self, **data):
        session_stored_simulator = common.get_from_session(common.KEY_SIMULATOR_CONFIG)
        is_simulator_copy = common.get_from_session(common.KEY_IS_SIMULATOR_COPY) or False
        is_simulator_load = common.get_from_session(common.KEY_IS_SIMULATOR_LOAD) or False

        if cherrypy.request.method == 'POST':
            self._update_last_loaded_fragment_url(SimulatorWizzardURLs.SET_MONITORS_URL)
            is_simulator_copy = False
            form = get_form_for_equation(type(session_stored_simulator.integrator.noise.b))()
            form.fill_from_post(data)
            form.fill_trait(session_stored_simulator.integrator.noise.b)

        monitor_fragment = SimulatorMonitorFragment('', common.get_current_project().id, session_stored_simulator.is_surface_simulation)
        monitor_fragment.fill_from_trait(session_stored_simulator)

        rendering_rules = SimulatorFragmentRenderingRules(monitor_fragment, SimulatorWizzardURLs.SET_MONITORS_URL,
                                                          SimulatorWizzardURLs.SET_NOISE_EQUATION_PARAMS_URL,
                                                          is_simulator_copy, is_simulator_load,
                                                          self.last_loaded_form_url, cherrypy.request.method)
        return rendering_rules.to_dict()

    @cherrypy.expose
    @using_template("simulator_fragment")
    @handle_error(redirect=False)
    @check_user
    def set_monitors(self, **data):
        session_stored_simulator = common.get_from_session(common.KEY_SIMULATOR_CONFIG)
        is_simulator_copy = common.get_from_session(common.KEY_IS_SIMULATOR_COPY) or False
        is_simulator_load = common.get_from_session(common.KEY_IS_SIMULATOR_LOAD) or False

        if cherrypy.request.method == 'POST':
            if data['monitor'] == 'Temporal average':
                self._update_last_loaded_fragment_url(SimulatorWizzardURLs.SET_SIMULATION_LENGTH_URL)
            else:
                self._update_last_loaded_fragment_url(SimulatorWizzardURLs.SET_MONITOR_PARAMS_URL)
            is_simulator_copy = False
            # TODO: handle multiple monitors
            fragment = SimulatorMonitorFragment(is_surface_simulation=session_stored_simulator.is_surface_simulation)
            fragment.fill_from_post(data)

            session_stored_simulator.monitors = [fragment.monitor.value()]

        monitor = session_stored_simulator.monitors[0]
        form = get_form_for_monitor(type(monitor))('', common.get_current_project().id)
        form.fill_from_trait(monitor)

        if isinstance(monitor, TemporalAverage):
            form = SimulatorLengthFragment()
            form.fill_from_trait(session_stored_simulator)
            rendering_rules = SimulatorFragmentRenderingRules(form, SimulatorWizzardURLs.SET_SIMULATION_LENGTH_URL,
                                                          SimulatorWizzardURLs.SET_MONITORS_URL, is_simulator_copy,
                                                          is_simulator_load, self.last_loaded_form_url,
                                                          cherrypy.request.method)
        else:
            rendering_rules = SimulatorFragmentRenderingRules(form, SimulatorWizzardURLs.SET_MONITOR_PARAMS_URL,
                                                          SimulatorWizzardURLs.SET_MONITORS_URL, is_simulator_copy,
                                                          is_simulator_load, self.last_loaded_form_url,
                                                          cherrypy.request.method)

        return rendering_rules.to_dict()

    @cherrypy.expose
    @using_template("simulator_fragment")
    @handle_error(redirect=False)
    @check_user
    def set_monitor_params(self, **data):
        session_stored_simulator = common.get_from_session(common.KEY_SIMULATOR_CONFIG)
        monitor = session_stored_simulator.monitors[0]
        is_simulator_copy = common.get_from_session(common.KEY_IS_SIMULATOR_COPY) or False
        is_simulator_load = common.get_from_session(common.KEY_IS_SIMULATOR_LOAD) or False

        if cherrypy.request.method == 'POST':
            is_simulator_copy = False
            form = get_form_for_monitor(type(monitor))()
            form.fill_from_post(data)
            form.fill_trait(monitor)
            if isinstance(monitor, Bold):
                self._update_last_loaded_fragment_url(SimulatorWizzardURLs.SET_MONITOR_EQUATION_URL)
            else:
                self._update_last_loaded_fragment_url(SimulatorWizzardURLs.SET_SIMULATION_LENGTH_URL)

        if isinstance(monitor, Bold) and cherrypy.request.method == 'POST':
            next_form = get_form_for_equation(type(monitor.equation))()
            next_form.fill_from_trait(session_stored_simulator.monitors[0].equation)
            monitor.hrf_kernel = monitor.equation

            rendering_rules = SimulatorFragmentRenderingRules(next_form, SimulatorWizzardURLs.SET_MONITOR_EQUATION_URL,
                                                              SimulatorWizzardURLs.SET_MONITOR_PARAMS_URL,
                                                              is_simulator_copy, is_simulator_load,
                                                              self.last_loaded_form_url, cherrypy.request.method)
            return rendering_rules.to_dict()

        session_stored_simulator.monitors = [monitor]

        if isinstance(session_stored_simulator.monitors[0], Projection) and cherrypy.request.method == 'POST':
            # load region mapping
            region_mapping_index = ABCAdapter.load_entity_by_gid(data['region_mapping'])
            region_mapping = h5.load_from_index(region_mapping_index)
            session_stored_simulator.monitors[0].region_mapping = region_mapping

            # load sensors and projection
<<<<<<< HEAD
            sensors_index = ABCAdapter.load_entity_by_gid(data['_sensors'])
            sensors_class = session_stored_simulator.monitors[0].projection_class().sensors.field_type
            sensors = h5.load_from_index(sensors_index, dt_class=sensors_class)

            projection_surface_index = ABCAdapter.load_entity_by_gid(data['_projection'])
            projection_class = session_stored_simulator.monitors[0].projection_class()
            projection = h5.load_from_index(projection_surface_index, dt_class=projection_class)
=======
            # TODO BIG review. I do not think the correct Projection Matrix entity is being used
            sensors_index = ABCAdapter.load_entity_by_gid(data['sensors'])
            sensors = h5.load_from_index(sensors_index)

            projection_surface_index = ABCAdapter.load_entity_by_gid(data['projection'])
            projection_surface = h5.load_from_index(projection_surface_index)

            if isinstance(session_stored_simulator.monitors[0], EEG):
                sensors = SensorsEEG.build_sensors_subclass(sensors)
                session_stored_simulator.monitors[0].projection = ProjectionSurfaceEEG()
            elif isinstance(session_stored_simulator.monitors[0], MEG):
                sensors = SensorsMEG.build_sensors_subclass(sensors)
                session_stored_simulator.monitors[0].projection = ProjectionSurfaceMEG()
            elif isinstance(session_stored_simulator.monitors[0], iEEG):
                sensors = SensorsInternal.build_sensors_subclass(sensors)
                session_stored_simulator.monitors[0].projection = ProjectionSurfaceSEEG()
>>>>>>> c852e16f

            session_stored_simulator.monitors[0].sensors = sensors
            session_stored_simulator.monitors[0].projection = projection

        next_form = SimulatorLengthFragment()
        next_form.fill_from_trait(session_stored_simulator)

        rendering_rules = SimulatorFragmentRenderingRules(next_form, SimulatorWizzardURLs.SET_SIMULATION_LENGTH_URL,
                                                          SimulatorWizzardURLs.SET_MONITOR_PARAMS_URL,
                                                          is_simulator_copy, is_simulator_load,
                                                          self.last_loaded_form_url, cherrypy.request.method)
        return rendering_rules.to_dict()

    @cherrypy.expose
    @using_template("simulator_fragment")
    @handle_error(redirect=False)
    @check_user
    def set_monitor_equation(self, **data):
        session_stored_simulator = common.get_from_session(common.KEY_SIMULATOR_CONFIG)
        monitor = session_stored_simulator.monitors[0]
        is_simulator_copy = common.get_from_session(common.KEY_IS_SIMULATOR_COPY) or False
        is_simulator_load = common.get_from_session(common.KEY_IS_SIMULATOR_LOAD) or False

        if cherrypy.request.method == 'POST':
            self._update_last_loaded_fragment_url(SimulatorWizzardURLs.SET_SIMULATION_LENGTH_URL)
            is_simulator_copy = False
            form = get_form_for_equation(type(monitor.equation))()
            form.fill_from_post(data)
            form.fill_trait(monitor.hrf_kernel)

        next_form = SimulatorLengthFragment()

        rendering_rules = SimulatorFragmentRenderingRules(next_form, SimulatorWizzardURLs.SET_SIMULATION_LENGTH_URL,
                                                          SimulatorWizzardURLs.SET_MONITOR_EQUATION_URL,
                                                          is_simulator_copy, is_simulator_load,
                                                          self.last_loaded_form_url, cherrypy.request.method)
        return rendering_rules.to_dict()

    @cherrypy.expose
    @using_template("simulator_fragment")
    @handle_error(redirect=False)
    @check_user
    def set_simulation_length(self, **data):
        session_stored_simulator = common.get_from_session(common.KEY_SIMULATOR_CONFIG)
        is_simulator_copy = common.get_from_session(common.KEY_IS_SIMULATOR_COPY) or False
        is_simulator_load = common.get_from_session(common.KEY_IS_SIMULATOR_LOAD) or False
        session_burst_config = common.get_from_session(common.KEY_BURST_CONFIG)

        simulation_number = dao.get_number_of_bursts(common.get_current_project().id) + 1
        next_form = SimulatorFinalFragment(simulation_number=simulation_number)
        rendering_rules = SimulatorFragmentRenderingRules(next_form, SimulatorWizzardURLs.SETUP_PSE_URL,
                                                          SimulatorWizzardURLs.SET_SIMULATION_LENGTH_URL,
                                                          is_simulator_copy, is_simulator_load,
                                                          self.last_loaded_form_url, cherrypy.request.method,
                                                          is_launch_fragment=True)
        if session_burst_config.name:
            burst_name = session_burst_config.name
            copy_prefix = 'Copy of '
            if is_simulator_copy and burst_name.find(copy_prefix) < 0:
                burst_name = copy_prefix + burst_name
            next_form.simulation_name.data = burst_name

        if cherrypy.request.method == 'POST':
            is_simulator_load = False
            rendering_rules._is_simulation_readonly_load = False
            self._update_last_loaded_fragment_url(SimulatorWizzardURLs.SETUP_PSE_URL)
            is_simulator_copy = False
            fragment = SimulatorLengthFragment()
            fragment.fill_from_post(data)
            session_stored_simulator.simulation_length = fragment.length.value

        if is_simulator_load or is_simulator_copy:
            rendering_rules.form_action_url = ''
            rendering_rules.is_launch_fragment = True

        rendering_rules.is_simulation_copy = is_simulator_copy
        return rendering_rules.to_dict()

    @cherrypy.expose
    @using_template("simulator_fragment")
    @handle_error(redirect=False)
    @check_user
    def setup_pse(self, **data):
        next_form = SimulatorPSEConfigurationFragment(self.range_parameters.get_all_range_parameters())
        rendering_rules = SimulatorFragmentRenderingRules(next_form, SimulatorWizzardURLs.SET_PSE_PARAMS_URL,
                                                          SimulatorWizzardURLs.SET_SIMULATION_LENGTH_URL,
                                                          last_form_url=SimulatorWizzardURLs.SET_PSE_PARAMS_URL)
        return rendering_rules.to_dict()

    @cherrypy.expose
    @using_template("simulator_fragment")
    @handle_error(redirect=False)
    @check_user
    def set_pse_params(self, **data):
        form = SimulatorPSEConfigurationFragment(self.range_parameters.get_all_range_parameters())
        form.fill_from_post(data)

        param1 = form.pse_param1.value
        param2 = None
        if not form.pse_param2.value == form.pse_param2.missing_value:
            param2 = form.pse_param2.value

        project_id = common.get_current_project().id
        next_form = SimulatorPSEParamRangeFragment(param1, param2, project_id=project_id)

        rendering_rules = SimulatorFragmentRenderingRules(next_form, SimulatorWizzardURLs.LAUNCH_PSE_URL,
                                                          SimulatorWizzardURLs.SET_PSE_PARAMS_URL,
                                                          last_form_url=SimulatorWizzardURLs.LAUNCH_PSE_URL)
        return rendering_rules.to_dict()

    @cherrypy.expose
    @handle_error(redirect=False)
    @check_user
    def launch_pse(self, **data):
        # TODO: Split into: set range values and Launch, show message with finished config and nr of simulations
        all_range_parameters = self.range_parameters.get_all_range_parameters()
        range_param1, range_param2 = SimulatorPSEParamRangeFragment.fill_from_post(all_range_parameters, **data)
        session_stored_simulator = common.get_from_session(common.KEY_SIMULATOR_CONFIG)

        project = common.get_current_project()
        user = common.get_logged_user()

        burst_config = common.get_from_session(common.KEY_BURST_CONFIG)
        burst_config.start_time = datetime.now()
        # if burst_name != 'none_undefined':
        #     burst_config.name = burst_name

        # TODO: branch simulation name is different
        if burst_config.name is None:
            new_id = dao.get_max_burst_id() + 1
            burst_config.name = 'simulation_' + str(new_id)

        operation_group = OperationGroup(project.id, ranges=[range_param1.to_json(), range_param2.to_json()])
        operation_group = dao.store_entity(operation_group)

        metric_operation_group = OperationGroup(project.id, ranges=[range_param1.to_json(), range_param2.to_json()])
        metric_operation_group = dao.store_entity(metric_operation_group)

        burst_config.operation_group = operation_group
        burst_config.operation_group_id = operation_group.id
        burst_config.metric_operation_group = metric_operation_group
        burst_config.metric_operation_group_id = metric_operation_group.id
        dao.store_entity(burst_config)

        try:
            thread = threading.Thread(target=self.simulator_service.async_launch_and_prepare_pse,
                                      kwargs={'burst_config': burst_config,
                                              'user': user,
                                              'project': project,
                                              'simulator_algo': self.cached_simulator_algorithm,
                                              'range_param1': range_param1,
                                              'range_param2': range_param2,
                                              'session_stored_simulator': session_stored_simulator})
            thread.start()
        except BurstServiceException as e:
            self.logger.exception("Could not launch burst!")
            return {'error': e.message}

    @expose_json
    def launch_simulation(self, launch_mode, **data):
        current_form = SimulatorFinalFragment()
        try:
            current_form.fill_from_post(data)
        except Exception as exc:
            self.logger.exception(exc)
            return {'error': str(exc)}

        burst_name = current_form.simulation_name.value
        session_stored_simulator = common.get_from_session(common.KEY_SIMULATOR_CONFIG)
        is_simulator_copy = common.get_from_session(common.KEY_IS_SIMULATOR_COPY)

        project = common.get_current_project()
        user = common.get_logged_user()

        session_burst_config = common.get_from_session(common.KEY_BURST_CONFIG)
        if burst_name != 'none_undefined':
            session_burst_config.name = burst_name

        burst_config_to_store = session_burst_config
        simulation_state_index_gid = None
        if launch_mode == self.simulator_service.LAUNCH_NEW:
            if session_burst_config.name is None:
                new_id = dao.get_max_burst_id() + 1
                session_burst_config.name = 'simulation_' + str(new_id)
            if is_simulator_copy:
                burst_config_to_store = session_burst_config.clone()
        else:
            burst_config_to_store = session_burst_config.clone()
            count = dao.count_bursts_with_name(session_burst_config.name, session_burst_config.project_id)
            session_burst_config.name = session_burst_config.name + "_" + launch_mode + str(count)
            simulation_state_index = dao.get_generic_entity(SimulationHistoryIndex,
                                                            session_burst_config.id, "fk_parent_burst")
            if simulation_state_index is None or len(simulation_state_index) < 1:
                exc = BurstServiceException("Simulation State not found for %s, thus we are unable to branch from "
                                            "it!" % session_burst_config.name)
                self.logger.error(exc)
                raise exc
            simulation_state_index_gid = simulation_state_index[0].gid

        burst_config_to_store.start_time = datetime.now()
        dao.store_entity(burst_config_to_store)

        try:
            thread = threading.Thread(target=self.simulator_service.async_launch_and_prepare_simulation,
                                      kwargs={'burst_config': burst_config_to_store,
                                              'user': user,
                                              'project': project,
                                              'simulator_algo': self.cached_simulator_algorithm,
                                              'session_stored_simulator': session_stored_simulator,
                                              'simulation_state_gid': simulation_state_index_gid})
            thread.start()
            return {'id': burst_config_to_store.id}
        except BurstServiceException as e:
            self.logger.exception('Could not launch burst!')
            return {'error': e.message}

    @expose_fragment('burst/burst_history')
    def load_burst_history(self):
        """
        Load the available burst that are stored in the database at this time.
        This is one alternative to 'chrome-back problem'.
        """
        session_burst = common.get_from_session(common.KEY_BURST_CONFIG)
        bursts = self.burst_service.get_available_bursts(common.get_current_project().id)
        self.burst_service.populate_burst_disk_usage(bursts)
        return {'burst_list': bursts,
                'selectedBurst': session_burst.id,
                'first_fragment_url': SimulatorFragmentRenderingRules.FIRST_FORM_URL}

    @cherrypy.expose
    @using_template("simulator_fragment")
    @handle_error(redirect=False)
    @check_user
    def load_burst_read_only(self, burst_config_id):
        try:
            burst_config = dao.get_burst_by_id(burst_config_id)
            common.add2session(common.KEY_BURST_CONFIG, burst_config)

            simulator_index = dao.get_generic_entity(SimulatorIndex, burst_config.id, 'fk_parent_burst')[0]
            simulator_gid = simulator_index.gid

            project = common.get_current_project()
            storage_path = self.files_helper.get_project_folder(project, str(simulator_index.fk_from_operation))

            simulator = SimulatorSerializer().deserialize_simulator(simulator_gid, storage_path)

            session_stored_simulator = simulator
            common.add2session(common.KEY_SIMULATOR_CONFIG, session_stored_simulator)
            common.add2session(common.KEY_IS_SIMULATOR_LOAD, True)
            common.add2session(common.KEY_IS_SIMULATOR_COPY, False)
            common.add2session(common.KEY_LAST_LOADED_FORM_URL, SimulatorWizzardURLs.SETUP_PSE_URL)

            form = self.prepare_first_fragment()
            rendering_rules = SimulatorFragmentRenderingRules(form, SimulatorWizzardURLs.SET_CONNECTIVITY_URL,
                                                              is_simulation_readonly_load=True, is_first_fragment=True)
            return rendering_rules.to_dict()
        except Exception:
            ### Most probably Burst was removed. Delete it from session, so that client
            ### has a good chance to get a good response on refresh
            self.logger.exception("Error loading burst")
            common.remove_from_session(common.KEY_BURST_CONFIG)
            raise

    @cherrypy.expose
    @using_template("simulator_fragment")
    @handle_error(redirect=False)
    @check_user
    def copy_simulator_configuration(self, burst_config_id):
        burst_config = dao.get_burst_by_id(burst_config_id)
        common.add2session(common.KEY_BURST_CONFIG, burst_config)

        simulator_index = dao.get_generic_entity(SimulatorIndex, burst_config.id, 'fk_parent_burst')[0]
        simulator_gid = simulator_index.gid

        project = common.get_current_project()
        storage_path = self.files_helper.get_project_folder(project, str(simulator_index.fk_from_operation))

        simulator = SimulatorSerializer().deserialize_simulator(simulator_gid, storage_path)

        session_stored_simulator = simulator
        common.add2session(common.KEY_SIMULATOR_CONFIG, session_stored_simulator)
        common.add2session(common.KEY_IS_SIMULATOR_COPY, True)
        common.add2session(common.KEY_IS_SIMULATOR_LOAD, False)
        self._update_last_loaded_fragment_url(SimulatorWizzardURLs.SETUP_PSE_URL)

        form = self.prepare_first_fragment()
        rendering_rules = SimulatorFragmentRenderingRules(form, SimulatorWizzardURLs.SET_CONNECTIVITY_URL,
                                                          is_simulation_copy=True, is_simulation_readonly_load=True,
                                                          is_first_fragment=True)
        return rendering_rules.to_dict()

    @cherrypy.expose
    @using_template("simulator_fragment")
    @handle_error(redirect=False)
    @check_user
    def reset_simulator_configuration(self):
        common.add2session(common.KEY_SIMULATOR_CONFIG, None)
        common.add2session(common.KEY_IS_SIMULATOR_COPY, False)
        common.add2session(common.KEY_IS_SIMULATOR_LOAD, False)

        self._update_last_loaded_fragment_url(SimulatorWizzardURLs.SET_CONNECTIVITY_URL)
        project = common.get_current_project()
        common.add2session(common.KEY_BURST_CONFIG, BurstConfiguration(project.id))

        form = self.prepare_first_fragment()
        rendering_rules = SimulatorFragmentRenderingRules(form, SimulatorWizzardURLs.SET_CONNECTIVITY_URL,
                                                          is_first_fragment=True)
        return rendering_rules.to_dict()

    @expose_json
    def rename_burst(self, burst_id, burst_name):
        """
        Rename the burst given by burst_id, setting it's new name to
        burst_name.
        """
        validation_result = SimulatorFinalFragment.is_burst_name_ok(burst_name)
        if validation_result is True:
            self.burst_service.rename_burst(burst_id, burst_name)
            return {'success': "Simulation successfully renamed!"}
        else:
            self.logger.exception(validation_result)
            return {'error': validation_result}

    @expose_json
    def get_history_status(self, **data):
        """
        For each burst id received, get the status and return it.
        """
        return self.burst_service.update_history_status(json.loads(data['burst_ids']))

    @cherrypy.expose
    @handle_error(redirect=False)
    @check_user
    def export(self, burst_id):
        export_manager = ExportManager()
        export_zip = export_manager.export_simulator_configuration(burst_id)

        result_name = "tvb_simulation_" + str(burst_id) + ".zip"
        return serve_file(export_zip, "application/x-download", "attachment", result_name)<|MERGE_RESOLUTION|>--- conflicted
+++ resolved
@@ -717,7 +717,6 @@
             session_stored_simulator.monitors[0].region_mapping = region_mapping
 
             # load sensors and projection
-<<<<<<< HEAD
             sensors_index = ABCAdapter.load_entity_by_gid(data['_sensors'])
             sensors_class = session_stored_simulator.monitors[0].projection_class().sensors.field_type
             sensors = h5.load_from_index(sensors_index, dt_class=sensors_class)
@@ -725,24 +724,6 @@
             projection_surface_index = ABCAdapter.load_entity_by_gid(data['_projection'])
             projection_class = session_stored_simulator.monitors[0].projection_class()
             projection = h5.load_from_index(projection_surface_index, dt_class=projection_class)
-=======
-            # TODO BIG review. I do not think the correct Projection Matrix entity is being used
-            sensors_index = ABCAdapter.load_entity_by_gid(data['sensors'])
-            sensors = h5.load_from_index(sensors_index)
-
-            projection_surface_index = ABCAdapter.load_entity_by_gid(data['projection'])
-            projection_surface = h5.load_from_index(projection_surface_index)
-
-            if isinstance(session_stored_simulator.monitors[0], EEG):
-                sensors = SensorsEEG.build_sensors_subclass(sensors)
-                session_stored_simulator.monitors[0].projection = ProjectionSurfaceEEG()
-            elif isinstance(session_stored_simulator.monitors[0], MEG):
-                sensors = SensorsMEG.build_sensors_subclass(sensors)
-                session_stored_simulator.monitors[0].projection = ProjectionSurfaceMEG()
-            elif isinstance(session_stored_simulator.monitors[0], iEEG):
-                sensors = SensorsInternal.build_sensors_subclass(sensors)
-                session_stored_simulator.monitors[0].projection = ProjectionSurfaceSEEG()
->>>>>>> c852e16f
 
             session_stored_simulator.monitors[0].sensors = sensors
             session_stored_simulator.monitors[0].projection = projection
