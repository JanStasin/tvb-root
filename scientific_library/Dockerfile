FROM continuumio/miniconda3

RUN apt-get -y update && apt-get -y install build-essential gcc

RUN conda install python=3.7 nomkl numba scipy numpy networkx scikit-learn cython pip numexpr psutil \
    pytest pytest-cov pytest-benchmark pytest-mock matplotlib \
    psycopg2 pytables scikit-image==0.14.2 simplejson cherrypy docutils

RUN apt-get install -y zip
RUN cd /opt \
 && wget -q https://zenodo.org/record/4263723/files/tvb_data.zip?download=1 -O tvb_data.zip \
 && mkdir tvb_data \
 && unzip tvb_data.zip -d tvb_data \
 && rm tvb_data.zip \
 && cd tvb_data \
 && python3 setup.py develop

<<<<<<< HEAD
RUN pip install h5py==2.10 pytest-xdist sqlalchemy mako requests autopep8

RUN cd /opt \
 && git clone https://github.com/the-virtual-brain/tvb-gdist \
 && cd tvb-gdist \
 && python setup.py install
=======
RUN pip install h5py==2.10 pytest-xdist sqlalchemy mako

RUN pip install --no-build-isolation tvb-gdist

# docker run --rm -it -v $PWD:/tvb -w /tvb tvb/lib 
CMD ["/bin/bash", "-c", "cd tvb_bin; python3 setup.py develop --no-deps; cd ../scientific_library; python3 setup.py develop --no-deps; python3 -m pytest -n12"]
>>>>>>> 36ab95fd
<|MERGE_RESOLUTION|>--- conflicted
+++ resolved
@@ -15,18 +15,9 @@
  && cd tvb_data \
  && python3 setup.py develop
 
-<<<<<<< HEAD
 RUN pip install h5py==2.10 pytest-xdist sqlalchemy mako requests autopep8
-
-RUN cd /opt \
- && git clone https://github.com/the-virtual-brain/tvb-gdist \
- && cd tvb-gdist \
- && python setup.py install
-=======
-RUN pip install h5py==2.10 pytest-xdist sqlalchemy mako
 
 RUN pip install --no-build-isolation tvb-gdist
 
 # docker run --rm -it -v $PWD:/tvb -w /tvb tvb/lib 
-CMD ["/bin/bash", "-c", "cd tvb_bin; python3 setup.py develop --no-deps; cd ../scientific_library; python3 setup.py develop --no-deps; python3 -m pytest -n12"]
->>>>>>> 36ab95fd
+CMD ["/bin/bash", "-c", "cd tvb_bin; python3 setup.py develop --no-deps; cd ../scientific_library; python3 setup.py develop --no-deps; python3 -m pytest -n12"]