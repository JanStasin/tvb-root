--- conflicted
+++ resolved
@@ -90,14 +90,8 @@
     const float local_coupling = 0.0;
 
 
-
-<<<<<<< HEAD
-    float V = -0.0;
-    float W = -0.0;
-=======
     float V = 0.0;
     float W = 0.0;
->>>>>>> 992a084b
 
     float dV = 0.0;
     float dW = 0.0;
