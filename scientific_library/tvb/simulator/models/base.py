# -*- coding: utf-8 -*-
#
#
#  TheVirtualBrain-Scientific Package. This package holds all simulators, and
# analysers necessary to run brain-simulations. You can use it stand alone or
# in conjunction with TheVirtualBrain-Framework Package. See content of the
# documentation-folder for more details. See also http://www.thevirtualbrain.org
#
# (c) 2012-2020, Baycrest Centre for Geriatric Care ("Baycrest") and others
#
# This program is free software: you can redistribute it and/or modify it under the
# terms of the GNU General Public License as published by the Free Software Foundation,
# either version 3 of the License, or (at your option) any later version.
# This program is distributed in the hope that it will be useful, but WITHOUT ANY
# WARRANTY; without even the implied warranty of MERCHANTABILITY or FITNESS FOR A
# PARTICULAR PURPOSE.  See the GNU General Public License for more details.
# You should have received a copy of the GNU General Public License along with this
# program.  If not, see <http://www.gnu.org/licenses/>.
#
#
#   CITATION:
# When using The Virtual Brain for scientific publications, please cite it as follows:
#
#   Paula Sanz Leon, Stuart A. Knock, M. Marmaduke Woodman, Lia Domide,
#   Jochen Mersmann, Anthony R. McIntosh, Viktor Jirsa (2013)
#       The Virtual Brain: a simulator of primate brain network dynamics.
#   Frontiers in Neuroinformatics (7:10. doi: 10.3389/fninf.2013.00010)

"""
This module defines the common imports and abstract base class for model definitions.

"""
import abc
import numpy
import typing
from tvb.basic.neotraits.api import HasTraits




class Model(HasTraits):
    """
    Defines the abstract base class for neuronal models.

    """

    state_variables = ()  # type: typing.Tuple[str]
    integration_variables = None  # type: typing.Tuple[str]
    variables_of_interest = ()
    _nvar = None   # todo make this a prop len(state_variables)
    number_of_modes = 1
    cvar = None
    stvar = None
    state_variable_boundaries = None
    state_variables_mask = None

    def _build_observer(self):
        template = ("def observe(state):\n"
                    "    {svars} = state\n"
                    "    return numpy.array([{voi_names}])")
        svars = ','.join(self.state_variables)
        if len(self.state_variables) == 1:
            svars += ','
        code = template.format(
            svars=svars,
            voi_names=','.join(self.variables_of_interest)
        )
        namespace = {'numpy': numpy}
        self.log.debug('building observer with code:\n%s', code)
        exec(code, namespace)
        self.observe = namespace['observe']
        self.observe.code = code

    def _setup_sv_boundaries(self):
        for sv, sv_bounds in self.state_variable_boundaries.items():
            try:
                # ...the boundaries correspond to model's state variables,
                self.state_variables.index(sv)
            except IndexError:
                raise ValueError("Non-existent state variable in bounds %s!" % str(sv_bounds))
            infs = [-numpy.inf, numpy.inf]
            minmax = [numpy.finfo("double").min, numpy.finfo("double").max]
            for i_bound, (sv_bound, inf, default) in enumerate(zip(sv_bounds, infs, minmax)):
                if sv_bound is None or sv_bound == inf:
                    sv_bounds[i_bound] = default
            self.state_variable_boundaries[sv] = sv_bounds.astype("float64")

    def configure(self):
        "Configure base model."
        for req_attr in 'nvar number_of_modes cvar'.split():
            assert hasattr(self, req_attr)
        if self.stvar is None:
            self.stvar = self.cvar.copy()
        super(Model, self).configure()
        self.update_derived_parameters()
        self._build_observer()
        # Make sure that if there are any state variable boundaries, ...
        if isinstance(self.state_variable_boundaries, dict):
            self._setup_sv_boundaries()
        elif self.state_variable_boundaries is not None:
            self.state_variable_boundaries = None
            Warning("Non dict model state variable boundaries ignored!: %s" % str(self.state_variable_boundaries))
        if self.integration_variables is None:
            self.integration_variables = self.state_variables
        self.state_variables_mask = [var in self.integration_variables for var in self.state_variables]

    @property
    def nvar(self):
        """ The number of state variables in this model. """
        return self._nvar

    def update_derived_parameters(self):
        """
        When needed, this should be a method for calculating parameters that are
        calculated based on paramaters directly set by the caller. For example,
        see, ReducedSetFitzHughNagumo. When not needed, this pass simplifies
        code that updates an arbitrary models parameters -- ie, this can be
        safely called on any model, whether it's used or not.
        """
        pass

    def initial(self, dt, history_shape, rng=numpy.random):
        """Generates uniformly distributed initial conditions,
        bounded by the state variable limits defined by the model.
        """
        nt, nvar, nnode, nmode = history_shape
        ic = numpy.empty(history_shape)
        svr = self.state_variable_range
        sv = self.state_variables
        block = nt, nnode, nmode
        for i, (lo, hi) in enumerate([svr[sv[i]] for i in range(nvar)]):
            ic[:, i] = rng.uniform(low=lo, high=hi, size=block)
        return ic

    def initial_for_simulator(self, integrator, shape):
        "Generate initial conditions with integrator and shape."
        rng = integrator.noise.random_stream if hasattr(integrator, 'noise') else numpy.random
        dt = integrator.dt
        return self.initial(dt, shape, rng)

    @abc.abstractmethod
    def dfun(self, state_variables, coupling, local_coupling=0.0):
        """
        Defines the dynamic equations. That is, the derivative of the
        state-variables given their current state ``state_variables``, the past
        state from other regions of the brain currently arriving ``coupling``,
        and the current state of the "local" neighbourhood ``local_coupling``.

        """


    # TODO refactor as a NodeSimulator class
    def stationary_trajectory(self,
                              coupling=numpy.array([[0.0]]),
                              initial_conditions=None,
                              n_step=1000, n_skip=10, dt=2 ** -4,
                              map=map):
        """
        Computes the state space trajectory of a single mass model system
        where coupling is static, with a deterministic Euler method.

        Models expect coupling of shape (n_cvar, n_node), so if this method
        is called with coupling (:, n_cvar, n_ode), it will compute a
        stationary trajectory for each coupling[i, ...]

        """

        if coupling.ndim == 3:
            def mapped(coupling_i):
                kwargs = dict(initial_conditions=initial_conditions,
                              n_step=n_step, n_skip=n_skip, dt=dt)
                ts, ys = self.stationary_trajectory(coupling_i, **kwargs)
                return ts, ys

            out = [ys for ts, ys in map(mapped, coupling)]
            return ts, numpy.array(out)

        state = initial_conditions
        if type(state) == type(None):
            n_mode = self.number_of_modes
            state = numpy.empty((self.nvar, n_mode))
            for i, (lo, hi) in enumerate(self.state_variable_range.values()):
                state[i, :] = numpy.random.uniform(size=n_mode) * (hi - lo) / 2. + lo
        state = state[:, numpy.newaxis]

        out = [state.copy()]
        if self.number_of_modes == 3:
            coupling = numpy.tile(coupling, (1,1,3))
        for i in range(n_step):
            state += dt * self.dfun(state, coupling)
            if i % n_skip == 0:
                out.append(state.copy())

        return numpy.r_[0:dt * n_step:1j * len(out)], numpy.array(out)

    @property
    def spatial_param_reshape(self):
        "Returns reshape argument for a spatialized parameter."
        return -1, 1

<<<<<<< HEAD
    def _spatialize_model_parameters(self, sim):
        # Make sure spatialised model parameters have the right shape (number_of_nodes, 1)
        # todo: this exclusion list is fragile, consider excluding declarative attrs that are not arrays
        excluded_params = ("state_variable_range", "state_variable_boundaries", "variables_of_interest",
                           "noise", "psi_table", "nerf_table", "gid")
        spatial_reshape = self.spatial_param_reshape
        for param in type(self).declarative_attrs:
            if param in excluded_params:
                continue
            region_parameters = getattr(self, param)
            self._map_roi_param_to_surface(sim, param, region_parameters, spatial_reshape)
            self._reshape_model_param_for_modes(sim, param, spatial_reshape)

    def _reshape_model_param_for_modes(self, sim, param, spatial_reshape):
        region_parameters = getattr(self, param)
        if region_parameters.size == sim.number_of_nodes:
            new_parameters = region_parameters.reshape(spatial_reshape)
            setattr(self, param, new_parameters)

    def _map_roi_param_to_surface(self, sim, param, region_parameters, spatial_reshape):
        if sim.surface is not None:
            if region_parameters.size == sim.connectivity.number_of_regions:
                new_parameters = region_parameters[sim.surface.region_mapping].reshape(spatial_reshape)
                setattr(self, param, new_parameters)
=======
    def update_state_variables_before_integration(self, state_variables, coupling, local_coupling=0.0, stimulus=0.0):
        return state_variables

    def update_state_variables_after_integration(self, state_variables):
        return state_variables

>>>>>>> 93e85255

class ModelNumbaDfun(Model):
    "Base model for Numba-implemented dfuns."

    @property
    def spatial_param_reshape(self):
        return -1,<|MERGE_RESOLUTION|>--- conflicted
+++ resolved
@@ -198,7 +198,6 @@
         "Returns reshape argument for a spatialized parameter."
         return -1, 1
 
-<<<<<<< HEAD
     def _spatialize_model_parameters(self, sim):
         # Make sure spatialised model parameters have the right shape (number_of_nodes, 1)
         # todo: this exclusion list is fragile, consider excluding declarative attrs that are not arrays
@@ -223,14 +222,13 @@
             if region_parameters.size == sim.connectivity.number_of_regions:
                 new_parameters = region_parameters[sim.surface.region_mapping].reshape(spatial_reshape)
                 setattr(self, param, new_parameters)
-=======
+
     def update_state_variables_before_integration(self, state_variables, coupling, local_coupling=0.0, stimulus=0.0):
         return state_variables
 
     def update_state_variables_after_integration(self, state_variables):
         return state_variables
 
->>>>>>> 93e85255
 
 class ModelNumbaDfun(Model):
     "Base model for Numba-implemented dfuns."
