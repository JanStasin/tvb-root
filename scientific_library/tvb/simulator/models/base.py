# -*- coding: utf-8 -*-
#
#
#  TheVirtualBrain-Scientific Package. This package holds all simulators, and
# analysers necessary to run brain-simulations. You can use it stand alone or
# in conjunction with TheVirtualBrain-Framework Package. See content of the
# documentation-folder for more details. See also http://www.thevirtualbrain.org
#
# (c) 2012-2020, Baycrest Centre for Geriatric Care ("Baycrest") and others
#
# This program is free software: you can redistribute it and/or modify it under the
# terms of the GNU General Public License as published by the Free Software Foundation,
# either version 3 of the License, or (at your option) any later version.
# This program is distributed in the hope that it will be useful, but WITHOUT ANY
# WARRANTY; without even the implied warranty of MERCHANTABILITY or FITNESS FOR A
# PARTICULAR PURPOSE.  See the GNU General Public License for more details.
# You should have received a copy of the GNU General Public License along with this
# program.  If not, see <http://www.gnu.org/licenses/>.
#
#
#   CITATION:
# When using The Virtual Brain for scientific publications, please cite it as follows:
#
#   Paula Sanz Leon, Stuart A. Knock, M. Marmaduke Woodman, Lia Domide,
#   Jochen Mersmann, Anthony R. McIntosh, Viktor Jirsa (2013)
#       The Virtual Brain: a simulator of primate brain network dynamics.
#   Frontiers in Neuroinformatics (7:10. doi: 10.3389/fninf.2013.00010)

"""
This module defines the common imports and abstract base class for model definitions.

"""
import abc
import numpy
import typing
from tvb.basic.neotraits.api import HasTraits




class Model(HasTraits):
    """
    Defines the abstract base class for neuronal models.

    """

    state_variables = ()  # type: typing.Tuple[str]
    integration_variables = None  # type: typing.Tuple[str]
    variables_of_interest = ()
    _nvar = None   # todo make this a prop len(state_variables)
    number_of_modes = 1
    cvar = None
    stvar = None
    state_variable_boundaries = None
    state_variables_mask = None

    def _build_observer(self):
        template = ("def observe(state):\n"
                    "    {svars} = state\n"
                    "    return numpy.array([{voi_names}])")
        svars = ','.join(self.state_variables)
        if len(self.state_variables) == 1:
            svars += ','
        code = template.format(
            svars=svars,
            voi_names=','.join(self.variables_of_interest)
        )
        namespace = {'numpy': numpy}
        self.log.debug('building observer with code:\n%s', code)
        exec(code, namespace)
        self.observe = namespace['observe']
        self.observe.code = code

    def _setup_sv_boundaries(self):
        for sv, sv_bounds in self.state_variable_boundaries.items():
            try:
                # ...the boundaries correspond to model's state variables,
                self.state_variables.index(sv)
            except IndexError:
                raise ValueError("Non-existent state variable in bounds %s!" % str(sv_bounds))
            infs = [-numpy.inf, numpy.inf]
            minmax = [numpy.finfo("double").min, numpy.finfo("double").max]
            for i_bound, (sv_bound, inf, default) in enumerate(zip(sv_bounds, infs, minmax)):
                if sv_bound is None or sv_bound == inf:
                    sv_bounds[i_bound] = default
            self.state_variable_boundaries[sv] = sv_bounds.astype("float64")

    def configure(self):
        "Configure base model."
        for req_attr in 'nvar number_of_modes cvar'.split():
            assert hasattr(self, req_attr)
        if self.stvar is None:
            self.stvar = self.cvar.copy()
        super(Model, self).configure()
        self.update_derived_parameters()
        self._build_observer()
        # Make sure that if there are any state variable boundaries, ...
        if isinstance(self.state_variable_boundaries, dict):
            self._setup_sv_boundaries()
        elif self.state_variable_boundaries is not None:
            self.state_variable_boundaries = None
            Warning("Non dict model state variable boundaries ignored!: %s" % str(self.state_variable_boundaries))
        if self.integration_variables is None:
            self.integration_variables = self.state_variables
        self.state_variables_mask = [var in self.integration_variables for var in self.state_variables]

    @property
    def nvar(self):
        """ The number of state variables in this model. """
        return self._nvar

    def update_derived_parameters(self):
        """
        When needed, this should be a method for calculating parameters that are
        calculated based on paramaters directly set by the caller. For example,
        see, ReducedSetFitzHughNagumo. When not needed, this pass simplifies
        code that updates an arbitrary models parameters -- ie, this can be
        safely called on any model, whether it's used or not.
        """
        pass

    def initial(self, dt, history_shape, rng=numpy.random):
        """Generates uniformly distributed initial conditions,
        bounded by the state variable limits defined by the model.
        """
        nt, nvar, nnode, nmode = history_shape
        ic = numpy.empty(history_shape)
        svr = self.state_variable_range
        sv = self.state_variables
        block = nt, nnode, nmode
        for i, (lo, hi) in enumerate([svr[sv[i]] for i in range(nvar)]):
            ic[:, i] = rng.uniform(low=lo, high=hi, size=block)
        return ic

    @abc.abstractmethod
    def dfun(self, state_variables, coupling, local_coupling=0.0):
        """
        Defines the dynamic equations. That is, the derivative of the
        state-variables given their current state ``state_variables``, the past
        state from other regions of the brain currently arriving ``coupling``,
        and the current state of the "local" neighbourhood ``local_coupling``.

        """


    # TODO refactor as a NodeSimulator class
    def stationary_trajectory(self,
                              coupling=numpy.array([[0.0]]),
                              initial_conditions=None,
                              n_step=1000, n_skip=10, dt=2 ** -4,
                              map=map):
        """
        Computes the state space trajectory of a single mass model system
        where coupling is static, with a deterministic Euler method.

        Models expect coupling of shape (n_cvar, n_node), so if this method
        is called with coupling (:, n_cvar, n_ode), it will compute a
        stationary trajectory for each coupling[i, ...]

        """

        if coupling.ndim == 3:
            def mapped(coupling_i):
                kwargs = dict(initial_conditions=initial_conditions,
                              n_step=n_step, n_skip=n_skip, dt=dt)
                ts, ys = self.stationary_trajectory(coupling_i, **kwargs)
                return ts, ys

            out = [ys for ts, ys in map(mapped, coupling)]
            return ts, numpy.array(out)

        state = initial_conditions
        if type(state) == type(None):
            n_mode = self.number_of_modes
            state = numpy.empty((self.nvar, n_mode))
            for i, (lo, hi) in enumerate(self.state_variable_range.values()):
                state[i, :] = numpy.random.uniform(size=n_mode) * (hi - lo) / 2. + lo
        state = state[:, numpy.newaxis]

        out = [state.copy()]
        for i in range(n_step):
            state += dt * self.dfun(state, coupling)
            if i % n_skip == 0:
                out.append(state.copy())

        return numpy.r_[0:dt * n_step:1j * len(out)], numpy.array(out)

    @property
    def spatial_param_reshape(self):
        "Returns reshape argument for a spatialized parameter."
        return -1, 1

<<<<<<< HEAD
    def update_non_state_variables(self, state_variables, coupling, local_coupling=0.0, use_numba=True):
        return None
=======
    def update_state_variables_before_integration(self, state_variables, coupling, local_coupling=0.0, stimulus=0.0):
        return state_variables

    def update_state_variables_after_integration(self, state_variables):
        return state_variables
>>>>>>> 93e85255


class ModelNumbaDfun(Model):
    "Base model for Numba-implemented dfuns."

    @property
    def spatial_param_reshape(self):
        return -1,<|MERGE_RESOLUTION|>--- conflicted
+++ resolved
@@ -190,16 +190,11 @@
         "Returns reshape argument for a spatialized parameter."
         return -1, 1
 
-<<<<<<< HEAD
-    def update_non_state_variables(self, state_variables, coupling, local_coupling=0.0, use_numba=True):
-        return None
-=======
     def update_state_variables_before_integration(self, state_variables, coupling, local_coupling=0.0, stimulus=0.0):
         return state_variables
 
     def update_state_variables_after_integration(self, state_variables):
         return state_variables
->>>>>>> 93e85255
 
 
 class ModelNumbaDfun(Model):
