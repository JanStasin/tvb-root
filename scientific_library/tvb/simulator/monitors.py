# -*- coding: utf-8 -*-
#
#
<<<<<<< HEAD
#  TheVirtualBrain-Scientific Package. This package holds all simulators, and
=======
# TheVirtualBrain-Scientific Package. This package holds all simulators, and
>>>>>>> 51f7d8de
# analysers necessary to run brain-simulations. You can use it stand alone or
# in conjunction with TheVirtualBrain-Framework Package. See content of the
# documentation-folder for more details. See also http://www.thevirtualbrain.org
#
# (c) 2012-2022, Baycrest Centre for Geriatric Care ("Baycrest") and others
#
# This program is free software: you can redistribute it and/or modify it under the
# terms of the GNU General Public License as published by the Free Software Foundation,
# either version 3 of the License, or (at your option) any later version.
# This program is distributed in the hope that it will be useful, but WITHOUT ANY
# WARRANTY; without even the implied warranty of MERCHANTABILITY or FITNESS FOR A
# PARTICULAR PURPOSE.  See the GNU General Public License for more details.
# You should have received a copy of the GNU General Public License along with this
# program.  If not, see <http://www.gnu.org/licenses/>.
#
#
#   CITATION:
# When using The Virtual Brain for scientific publications, please cite it as follows:
#
#   Paula Sanz Leon, Stuart A. Knock, M. Marmaduke Woodman, Lia Domide,
#   Jochen Mersmann, Anthony R. McIntosh, Viktor Jirsa (2013)
#   The Virtual Brain: a simulator of primate brain network dynamics.
#   Frontiers in Neuroinformatics (7:10. doi: 10.3389/fninf.2013.00010)
#
#
"""
Monitors record significant values from the simulation. In their simplest form
they return all the simulated data, Raw(), directly subsampled data, SubSample()
spatially averaged temporally subsampled, GlobalAverage(), or temporally
averaged subsamples, TemporalAverage(). The more elaborate monitors instantiate
a physically realistic measurement process on the simulation, such as EEG, MEG,
and fMRI (BOLD).

Conversion of power of 2 sample-rates(Hz) to Monitor periods(ms)
::

    4096 Hz => 0.244140625 ms
    2048 Hz => 0.48828125 ms
    1024 Hz => 0.9765625 ms
     512 Hz => 1.953125 ms
     256 Hz => 3.90625 ms
     128 Hz => 7.8125 ms


.. moduleauthor:: Stuart A. Knock <Stuart@tvb.invalid>
.. moduleauthor:: Paula Sanz Leon <Paula@tvb.invalid>
.. moduleauthor:: Noelia Montejo <Noelia@tvb.invalid>
.. moduleauthor:: Marmaduke Woodman <marmaduke.woodman@univ-amu.fr>
.. moduleauthor:: Jan Fousek <izaak@mail.muni.cz>

"""

import abc
import numpy

from tvb.datatypes.time_series import (TimeSeries, TimeSeriesRegion, TimeSeriesEEG, TimeSeriesMEG, TimeSeriesSEEG,
                                       TimeSeriesSurface)
from tvb.simulator import noise
import tvb.datatypes.sensors as sensors_module
import tvb.datatypes.projections as projections_module
from tvb.datatypes.region_mapping import RegionMapping
import tvb.datatypes.equations as equations
from tvb.simulator.common import numpy_add_at
from tvb.simulator.backend.ref import ReferenceBackend
from tvb.basic.neotraits.api import HasTraits, TVBEnum, Attr, NArray, Float, EnumAttr, narray_describe
from .backend import ReferenceBackend


class Monitor(HasTraits):
    """
    Abstract base class for monitor implementations.
    """

    period = Float(
        label="Sampling period (ms)",
        default=0.9765625,  # ms. 0.9765625 => 1024Hz #ms, 0.5 => 2000Hz
        doc="""Sampling period in milliseconds, must be an integral multiple
        of integration-step size. As a guide: 2048 Hz => 0.48828125 ms ;
        1024 Hz => 0.9765625 ms ; 512 Hz => 1.953125 ms.""")

    variables_of_interest = NArray(
        dtype=int,
        label="Model variables to watch",
        doc=("Indices of model's variables of interest (VOI) that this monitor should record. "
             "Note that the indices should start at zero, so that if a model offers VOIs V, W and "
             "V+W, and W is selected, and this monitor should record W, then the correct index is 0."),
        required=False)

    istep = None
    dt = None
    voi = None
    _stock = numpy.empty([])

    def __str__(self):
        clsname = self.__class__.__name__
        return '%s(period=%f, voi=%s)' % (clsname, self.period, self.variables_of_interest.tolist())

    def _config_vois(self, simulator):
        self.voi = self.variables_of_interest
        if self.voi is None or self.voi.size == 0:
            self.voi = numpy.r_[:len(simulator.model.variables_of_interest)]

    def _config_time(self, simulator):
        self.dt = simulator.integrator.dt
        self.istep = ReferenceBackend.iround(self.period / self.dt)

    def config_for_sim(self, simulator):
        """Configure monitor for given simulator.

        Grab the Simulator's integration step size. Set the monitor's variables
        of interest based on the Monitor's 'variables_of_interest' attribute, if
        it was specified, otherwise use the 'variables_of_interest' specified
        for the Model. Calculate the number of integration steps (isteps)
        between returns by the record method. This method is called from within
        the the Simulator's configure() method.

        """
        self._config_vois(simulator)
        self._config_time(simulator)

    def record(self, step, observed):
        """Record a sample of the observed state at given step.

        This is a final method called by the simulator to obtain samples from a
        monitor instance. Monitor subclasses should not override this method, but
        rather implement the `sample` method.

        """
        return self.sample(step, observed)

    @abc.abstractmethod
    def sample(self, step, state):
        """
        This method provides monitor output, and should be overridden by subclasses.

        """

    def create_time_series(self, connectivity=None, surface=None, region_map=None, region_volume_map=None):
        """
        Create a time series instance that will be populated by this monitor
        :param surface: if present a TimeSeriesSurface is returned
        :param connectivity: if present a TimeSeriesRegion is returned
        Otherwise a plain TimeSeries will be returned
        """
        if surface is not None:
            return TimeSeriesSurface(surface=surface.region_mapping_data.surface,
                                     sample_period=self.period,
                                     title='Surface ' + self.__class__.__name__)
        if connectivity is not None:
            return TimeSeriesRegion(connectivity=connectivity,
                                    region_mapping=region_map,
                                    region_mapping_volume=region_volume_map,
                                    sample_period=self.period,
                                    title='Regions ' + self.__class__.__name__)

        return TimeSeries(sample_period=self.period,
                          title=' ' + self.__class__.__name__)


class Raw(Monitor):
    """
    A monitor that records the output raw data from a tvb simulation:
    It collects:

        - all state variables and modes from class :Model:
        - all nodes of a region or surface based
        - all the integration time steps

    """

    period = Float(default=0.0, label="Sampling period is ignored for Raw Monitor")

    variables_of_interest = NArray(
        dtype=int,
        label="Raw Monitor sees all!!! Resistance is futile...",
        required=False)

    def _config_vois(self, simulator):
        self.voi = numpy.arange(len(simulator.model.variables_of_interest))

    def _config_time(self, simulator):
        self.dt = simulator.integrator.dt
        if self.period != simulator.integrator.dt:
            self.log.debug('Raw period not equal to integration time step, overriding')
        self.period = simulator.integrator.dt
        self.istep = 1

    def sample(self, step, state):
        time = step * self.dt
        return [time, state]


class RawVoi(Raw):
    """
        A monitor that records the output raw data from a tvb simulation:
        It collects:

            - selected state variables of all modes from class :Model:
            - all nodes of a region or surface based
            - all the integration time steps

        """

    def _config_vois(self, simulator):
        self.voi = self.variables_of_interest
        if self.voi is None or self.voi.size == 0:
            self.voi = numpy.r_[:len(simulator.model.variables_of_interest)]

    def sample(self, step, state):
        return super(RawVoi, self).sample(step, state[self.voi])


class SubSample(Monitor):
    """
    Sub-samples or decimates the solution in time.

    """

    def sample(self, step, state):
        if step % self.istep == 0:
            time = step * self.dt
            return [time, state[self.voi, :]]


class DefaultMasks(TVBEnum):
    CORTICAL = "cortical"
    HEMISPHERES = "hemispheres"
    REGION_MAPPING = "region_mapping"


class SpatialAverage(Monitor):
    """
    Monitors the averaged value for the models variable of interest over sets of
    nodes -- defined by spatial_mask. This is primarily intended for use with
    surface simulations, with a default behaviour, when no spatial_mask is
    specified, of using surface.region_mapping in order to reduce a surface
    simulation back to a single average timeseries for each region in the
    associated Connectivity. However, any vector of length nodes containing
    integers, from a set contiguous from zero, specifying the new grouping to
    which each node belongs should work.

    Additionally, this monitor temporally sub-samples the simulation every `istep`
    integration steps.

    """

    spatial_mask = NArray(  # TODO: Check it's a vector of length Nodes (like region mapping for surface)
        dtype=int,
        label="Spatial Mask",
        required=False,
        doc="""A vector of length==nodes that assigns an index to each node
            specifying the "region" to which it belongs. The default usage is
            for mapping a surface based simulation back to the regions used in
            its `Long-range Connectivity.`""")

    default_mask = EnumAttr(
        default=DefaultMasks.CORTICAL,
        label="Default Mask",
        required=False,
        doc=("Fallback in case spatial mask is none and no surface provided"
             "to use either connectivity hemispheres or cortical attributes."))
<<<<<<< HEAD
        # order = -1)

    backend = ReferenceBackend()
=======
>>>>>>> 51f7d8de

    def _support_bool_mask(self, mask):
        """
        Ensure we support also the case of a boolean mask (eg: connectivity.cortical) with all values being 1,
        by transforming them all to 0.
        Otherwise, the later check not numpy.all(areas == numpy.arange(number_of_areas)) would fail for all regions
        being cortical or in one hemisphere.
        """
        spatial_mask = numpy.array([int(val) for val in mask])
        unique_mask = numpy.unique(spatial_mask)
        if len(unique_mask) == 1 and unique_mask[0] == 1:
            return numpy.zeros(len(spatial_mask), dtype=numpy.int)
        return spatial_mask

    def config_for_sim(self, simulator):

        # initialize base attributes
        super(SpatialAverage, self).config_for_sim(simulator)
        self.is_default_special_mask = False

        # setup given spatial mask or default to region mapping
        if self.spatial_mask is None:
            self.is_default_special_mask = True
            if simulator.surface is not None:
                self.spatial_mask = simulator.surface.region_mapping
            else:
                conn = simulator.connectivity
                if self.default_mask == DefaultMasks.CORTICAL:
                    self.spatial_mask = self._support_bool_mask(conn.cortical)
                elif self.default_mask == DefaultMasks.HEMISPHERES:
                    self.spatial_mask = self._support_bool_mask(conn.hemispheres)
                else:
                    msg = "Must fill either the Spatial Mask parameter or choose a Default Mask for non-surface" \
                          " simulations when using SpatioTemporal monitor!"
                    raise Exception(msg)

        number_of_nodes = simulator.number_of_nodes
        if self.spatial_mask.size != number_of_nodes:
            msg = "spatial_mask must be a vector of length number_of_nodes."
            raise Exception(msg)

        areas = numpy.unique(self.spatial_mask)
        number_of_areas = len(areas)
        if not numpy.all(areas == numpy.arange(number_of_areas)):
            msg = ("Areas in the spatial_mask must be specified as a "
                   "contiguous set of indices starting from zero.")
            raise Exception(msg)

        self.log.debug("spatial_mask")
        self.log.debug(narray_describe(self.spatial_mask))
        spatial_sum = numpy.zeros((number_of_nodes, number_of_areas))
        spatial_sum[numpy.arange(number_of_nodes), self.spatial_mask] = 1
        spatial_sum = spatial_sum.T
        self.log.debug("spatial_sum")
        self.log.debug(narray_describe(spatial_sum))
        nodes_per_area = numpy.sum(spatial_sum, axis=1)[:, numpy.newaxis]
        self.spatial_mean = spatial_sum / nodes_per_area
        self.log.debug("spatial_mean")
        self.log.debug(narray_describe(self.spatial_mean))

    def sample(self, step, state):
        if step % self.istep == 0:
            time = step * self.dt
            monitored_state = numpy.dot(self.spatial_mean, state[self.voi, :])
            return [time, monitored_state.transpose((1, 0, 2))]

    def create_time_series(self, connectivity=None, surface=None,
                           region_map=None, region_volume_map=None):
        if self.is_default_special_mask:
            return TimeSeriesRegion(sample_period=self.period,
                                    region_mapping=region_map,
                                    region_mapping_volume=region_volume_map,
                                    title='Regions ' + self.__class__.__name__,
                                    connectivity=connectivity)
        else:
            # mask does not correspond to the number of regions
            # let the parent create a plain TimeSeries
            return super(SpatialAverage, self).create_time_series()


class GlobalAverage(Monitor):
    """
    Monitors the averaged value for the model's variables of interest over all
    the nodes at each sampling period. This mainly exists as a "convenience"
    monitor for quickly checking the "global" state of a simulation.

    """

    def sample(self, step, state):
        """Records if integration step corresponds to sampling period."""
        if step % self.istep == 0:
            time = step * self.dt
            data = numpy.mean(state[self.voi, :], axis=1)[:, numpy.newaxis, :]
            return [time, data]

    def create_time_series(self, connectivity=None, surface=None,
                           region_map=None, region_volume_map=None):
        # ignore connectivity and surface and let parent create a TimeSeries
        return super(GlobalAverage, self).create_time_series()


class TemporalAverage(Monitor):
    """
    Monitors the averaged value for the model's variable/s of interest over all
    the nodes at each sampling period. Time steps that are not modulo ``istep``
    are stored temporarily in the ``_stock`` attribute and then that temporary
    store is averaged and returned when time step is modulo ``istep``.

    """

    def _config_time(self, simulator):
        super(TemporalAverage, self)._config_time(simulator)
        stock_size = (self.istep, self.voi.shape[0],
                      simulator.number_of_nodes,
                      simulator.model.number_of_modes)
        self.log.debug("Temporal average stock_size is %s" % (str(stock_size),))
        self._stock = numpy.zeros(stock_size)

    def sample(self, step, state):
        """
        Records if integration step corresponds to sampling period, Otherwise
        just update the monitor's stock. When the step corresponds to the sample
        period, the ``_stock`` is averaged over time for return.

        """
        self._stock[((step % self.istep) - 1), :] = state[self.voi]
        if step % self.istep == 0:
            avg_stock = numpy.mean(self._stock, axis=0)
            time = (step - self.istep / 2.0) * self.dt
            return [time, avg_stock]


class AfferentCoupling(RawVoi):
    """
    A monitor that records the variables_of_interest from node_coupling data from a tvb simulation
    for all the integration time steps.

    """

    variables_of_interest = NArray(
        dtype=int,
        label="Indices of coupling variables to record",
        required=False)

    def _config_vois(self, simulator):
        self.voi = self.variables_of_interest
        if self.voi is None or self.voi.size == 0:
            self.voi = numpy.r_[:len(simulator.model.cvar)]

    def sample(self, step, node_coupling):
        return super(AfferentCoupling, self).sample(step, node_coupling)


class AfferentCouplingTemporalAverage(AfferentCoupling, TemporalAverage):
    """
    Monitors the averaged value for the model's coupling variable/s of interest over all
    the nodes at each sampling period. Time steps that are not modulo ``istep``
    are stored temporarily in the ``_stock`` attribute and then that temporary
    store is averaged and returned when time step is modulo ``istep``.

    """

    def _config_vois(self, simulator):
        AfferentCoupling._config_vois(self, simulator)

    def _config_time(self, simulator):
        TemporalAverage._config_time(self, simulator)

    def sample(self, step, node_coupling):
        return TemporalAverage.sample(self, step, node_coupling)


# mhtodo: this is not a proper superclass but a mixin, it refers to fields that don't exist

class Projection(Monitor):
    "Base class monitor providing lead field suppport."

    region_mapping = Attr(
        RegionMapping,
        label="Region Mapping",
        required=False,
        doc="A region mapping specifies how vertices of a surface correspond to given regions in the"
            " connectivity. For iEEG/EEG/MEG monitors, this must be specified when performing a region"
            " simulation but is optional for a surface simulation.")

    obsnoise = Attr(
        noise.Noise,
        label="Observation Noise",
        default=noise.Additive(),
        required=False,
        doc="""The monitor's noise source. It incorporates its
        own instance of Numpy's RandomState.""")

    @staticmethod
    def oriented_gain(gain, orient):
        "Apply orientations to gain matrix."
        return (gain.reshape((gain.shape[0], -1, 3)) * orient).sum(axis=-1)

    @classmethod
    def projection_class(cls):
        if hasattr(cls, 'projection'):
            return cls.projection.field_type
        else:
            return projections_module.ProjectionMatrix

    @classmethod
    def from_file(cls, sensors_fname, projection_fname, rm_f_name="regionMapping_16k_76.txt",
                  period=1e3 / 1024.0, **kwds):
        """
        Build Projection-based monitor from sensors and projection files, and
        any extra keyword arguments are passed to the monitor class constructor.

        """
        result = cls(period=period, **kwds)
        result.sensors = cls.sensors.field_type.from_file(sensors_fname)
        result.projection = cls.projection_class().from_file(projection_fname)
        result.region_mapping = RegionMapping.from_file(rm_f_name)
        return result

    def analytic(self, loc, ori):
        "Construct analytic or default set of spatial filters for simulation."
        # this will not be implemented but kept for API uniformity
        raise NotImplementedError(
            "No general purpose analytic formula available for spatial "
            "projection matrices. Please select an appropriate projection "
            "matrix."
        )
    
    _gain_configuration_done = False

    def config_for_sim(self, simulator):
        "Configure projection matrix monitor for given simulation."

        # method body is not idempotent, so if we've been here before, don't redo
        if self._gain_configuration_done:
            return

        super(Projection, self).config_for_sim(simulator)
        self._sim = simulator
        if hasattr(self, 'sensors'):
            self.sensors.configure()

        # handle observation noise and configure white/coloured noise
        # pass in access to the: i) dt and ii) sample shape
        if self.obsnoise is not None:
            # configure the noise level
            if self.obsnoise.ntau > 0.0:
                noiseshape = self.sensors.labels[:, numpy.newaxis].shape
                self.obsnoise.configure_coloured(dt=self.dt, shape=noiseshape)
            else:
                self.obsnoise.configure_white(dt=self.dt)

        # handle region vs simulation, analytic vs numerical proj, cortical vs subcortical.
        # setup convenient locals
        surf = simulator.surface
        conn = simulator.connectivity
        using_cortical_surface = surf is not None
        if using_cortical_surface:
            cortical_mask = numpy.bincount(surf.region_mapping) == 1
            non_cortical_indices, = numpy.where(cortical_mask)
            cortical_indices, = numpy.where(~cortical_mask)
            self.rmap = surf.region_mapping
        else:
            # assume all cortical if no info
            if conn.cortical.size == 0:
                conn.cortical = numpy.array([True] * conn.weights.shape[0])
            non_cortical_indices, = numpy.where(~conn.cortical)
            cortical_indices, = numpy.where(conn.cortical)
            if self.region_mapping is None:
                raise Exception("Please specify a region mapping on the EEG/MEG/iEEG monitor when "
                                "performing a region simulation.")
            else:
                self.rmap = self.region_mapping

            self.log.debug('Projection used in region sim has %d non-cortical regions', non_cortical_indices.size)

        have_subcortical = len(non_cortical_indices) > 0

        # determine source space for cortical sources
        if using_cortical_surface:
            sources = {'loc': surf.vertices, 'ori': surf.vertex_normals}
        else:
            sources = {'loc': conn.centres[conn.cortical], 'ori': conn.orientations[conn.cortical]}

        # compute analytic if not provided
        if not hasattr(self, 'projection'):
            self.log.debug('Precomputed projection not unavailable, using analytic approximation.')
            self.gain = self.analytic(**sources)

        # reduce to region lead field if region sim
        # this fails when rmap doesn't have non_cortical, need to ensure "full" first
        # OR fix non_cortical_rmap_idx to be empty in that case:
        cortical_rmap = self.rmap.copy()
        if (self.rmap.max()+1) == conn.cortical.sum():
            # there are no non_cortical indices in rmap, so cortical_rmap is already fine
            pass
        else:
            non_cortical_rmap_idx = numpy.hstack([numpy.argwhere(self.rmap==i)[:,0] for i in non_cortical_indices])
            cortical_rmap = numpy.delete(cortical_rmap, non_cortical_rmap_idx)
        if not using_cortical_surface and self.gain.shape[1] == cortical_rmap.size:
            gain = numpy.zeros((self.gain.shape[0], conn.number_of_regions))
            numpy_add_at(gain.T, cortical_rmap, self.gain.T)
            self.log.debug('Region mapping gain shape %s to %s', self.gain.shape, gain.shape)
            self.gain = gain

        # append analytic sub-cortical to lead field
        if have_subcortical:
            # need matrix of shape (proj.shape[0], len(sc_ind))
            src = conn.centres[non_cortical_indices], conn.orientations[non_cortical_indices]
            sub_gain = self.analytic(*src)
            if self.gain.shape[1] == (cortical_indices.size + non_cortical_indices.size):
                self.gain[:, non_cortical_indices] = sub_gain
            else:
                full_gain = numpy.zeros((self.gain.shape[0], self.gain.shape[1] + sub_gain.shape[1]))
                full_gain[:, self.rmap if using_cortical_surface else cortical_indices] = self.gain
                full_gain[:, non_cortical_indices] = self.analytic(*src)
                self.gain = full_gain
                self.log.debug('Added subcortical analytic gain, for final shape %s', self.gain.shape)

        if self.sensors.usable is not None and not self.sensors.usable.all():
            mask_unusable = ~self.sensors.usable
            self.gain[mask_unusable] = 0.0
            self.log.debug('Zeroed gain coefficients for %d unusable sensors', mask_unusable.sum())

        # unconditionally zero NaN elements; framework not prepared for NaNs.
        nan_mask = numpy.isfinite(self.gain)
        self.gain[~nan_mask] = 0.0
        self.log.debug('Zeroed %d NaN gain coefficients', nan_mask.sum())

        # attrs used for recording
        self._state = numpy.zeros((self.gain.shape[0], len(self.voi)))
        self._period_in_steps = int(self.period / self.dt)
        self._gain_configuration_done = True
        self.log.debug('State shape %s, period in steps %s', self._state.shape, self._period_in_steps)

        self.log.info('Projection configured gain shape %s', self.gain.shape)

    def configure(self, *args, **kwargs):
        self.sensors.configure()

    def sample(self, step, state):
        "Record state, returning sample at sampling frequency / period."
        self._state += self.gain.dot(state[self.voi].sum(axis=-1).T)
        if step % self._period_in_steps == 0:
            time = (step - self._period_in_steps / 2.0) * self.dt
            sample = self._state.copy() / self._period_in_steps

            # add observation noise if available
            if self.obsnoise is not None:
                sample += self.obsnoise.generate(shape=sample.shape)

            self._state[:] = 0.0
            return time, sample.T[..., numpy.newaxis]  # for compatibility

    _gain = None

    @property
    def gain(self):
        if self._gain is None:
            self._gain = self.projection.projection_data
        return self._gain

    @gain.setter
    def gain(self, new_gain):
        self._gain = new_gain

    _rmap = None

    def _reg_map_data(self, reg_map):
        return getattr(reg_map, 'array_data', reg_map)

    @property
    def rmap(self):
        "Normalize obtaining reg map vector over various possibilities."
        if self._rmap is None:
            self._rmap = self._reg_map_data(self.region_mapping)
        return self._rmap

    @rmap.setter
    def rmap(self, reg_map):
        if self._rmap is not None:
            self._rmap = self._reg_map_data(self.region_mapping)


class EEG(Projection):
    """
    Forward solution monitor for electroencephalogy (EEG). If a
    precomputed lead field is not available, a single sphere analytic
    formula due to Sarvas 1987 is used.

    **References**:

    .. [Sarvas_1987] Sarvas, J., *Basic mathematical and electromagnetic
        concepts of the biomagnetic inverse problem*, Physics in Medicine and
        Biology, 1987.

    """

    projection = Attr(
        projections_module.ProjectionSurfaceEEG,
        default=None, label='Projection matrix',
        doc='Projection matrix to apply to sources.')

    reference = Attr(
        str, required=False,
        label="EEG Reference",
        doc='EEG Electrode to be used as reference, or "average" to '
            'apply an average reference. If none is provided, the '
            'produced time-series are the idealized or reference-free.')

    sensors = Attr(sensors_module.SensorsEEG, required=True, label="EEG Sensors",
                   doc='Sensors to use for this EEG monitor')

    sigma = Float(
        default=1.0,
        label="Conductivity (w/o projection)",
        doc='When a projection matrix is not used, this provides '
            'the value of conductivity in the formula for the single '
            'sphere approximation of the head (Sarvas 1987).')

    @classmethod
    def from_file(cls, sensors_fname='eeg_brainstorm_65.txt', projection_fname='projection_eeg_65_surface_16k.npy',
                  **kwargs):
        return Projection.from_file.__func__(cls, sensors_fname, projection_fname, **kwargs)

    def config_for_sim(self, simulator):
        super(EEG, self).config_for_sim(simulator)
        self._ref_vec = numpy.zeros((self.sensors.number_of_sensors,))
        if self.reference:
            if self.reference.lower() != 'average':
                sensor_names = self.sensors.labels.tolist()
                self._ref_vec[sensor_names.index(self.reference)] = 1.0
            else:
                self._ref_vec[:] = 1.0 / self.sensors.number_of_sensors
        self._ref_vec_mask = numpy.isfinite(self.gain).all(axis=1)
        self._ref_vec = self._ref_vec[self._ref_vec_mask]

    def analytic(self, loc, ori):
        "Equation 12 of [Sarvas_1987]_"
        # r => sensor positions
        # r_0 => source positions
        # a => vector from sources_to_sensor
        # Q => source unit vectors
        r_0, Q = loc, ori
        center = numpy.mean(r_0, axis=0)[numpy.newaxis,]
        radius = 1.05125 * max(numpy.sqrt(numpy.sum((r_0 - center) ** 2, axis=1)))
        loc = self.sensors.locations.copy()
        sen_dis = numpy.sqrt(numpy.sum((loc) ** 2, axis=1))
        loc = loc / sen_dis[:, numpy.newaxis] * radius + center
        V_r = numpy.zeros((loc.shape[0], r_0.shape[0]))
        for sensor_k in numpy.arange(loc.shape[0]):
            a = loc[sensor_k, :] - r_0
            na = numpy.sqrt(numpy.sum(a ** 2, axis=1))[:, numpy.newaxis]
            V_r[sensor_k, :] = numpy.sum(Q * (a / na ** 3), axis=1) / (4.0 * numpy.pi * self.sigma)
        return V_r

    def sample(self, step, state):
        maybe_sample = super(EEG, self).sample(step, state)
        if maybe_sample is not None:
            time, sample = maybe_sample
            sample -= self._ref_vec.dot(sample[:, self._ref_vec_mask])[:, numpy.newaxis]
            return time, sample.reshape((state.shape[0], -1, 1))

    def create_time_series(self, connectivity=None, surface=None,
                           region_map=None, region_volume_map=None):
        return TimeSeriesEEG(sensors=self.sensors,
                             sample_period=self.period,
                             title=' ' + self.__class__.__name__)


class MEG(Projection):
    "Forward solution monitor for magnetoencephalography (MEG)."

    projection = Attr(
        projections_module.ProjectionSurfaceMEG,
        default=None, label='Projection matrix',
        doc='Projection matrix to apply to sources.')

    sensors = Attr(
        sensors_module.SensorsMEG,
        label="MEG Sensors",
        default=None,
        required=True,
        doc="The set of MEG sensors for which the forward solution will be calculated.")

    @classmethod
    def from_file(cls, sensors_fname='meg_brainstorm_276.txt',
                  projection_fname='projection_meg_276_surface_16k.npy', **kwargs):
        return Projection.from_file.__func__(cls, sensors_fname, projection_fname, **kwargs)

    def analytic(self, loc, ori):
        """Compute single sphere analytic form of MEG lead field.
        Equation 25 of [Sarvas_1987]_."""
        # the magnetic constant = 1.25663706 × 10-6 m kg s-2 A-2  (H/m)
        mu_0 = 1.25663706e-6  # mH/mm
        # r => sensor positions
        # r_0 => source positions
        # a => vector from sources_to_sensor
        # Q => source unit vectors
        r_0, Q = loc, ori
        centre = numpy.mean(r_0, axis=0)[numpy.newaxis, :]
        radius = 1.01 * max(numpy.sqrt(numpy.sum((r_0 - centre) ** 2, axis=1)))
        sensor_locations = self.sensors.locations.copy()
        sen_dis = numpy.sqrt(numpy.sum((sensor_locations) ** 2, axis=1))
        sensor_locations = sensor_locations / sen_dis[:, numpy.newaxis]
        sensor_locations = sensor_locations * radius
        sensor_locations = sensor_locations + centre
        B_r = numpy.zeros((sensor_locations.shape[0], r_0.shape[0], 3))
        for sensor_k in numpy.arange(sensor_locations.shape[0]):
            a = sensor_locations[sensor_k, :] - r_0
            na = numpy.sqrt(numpy.sum(a ** 2, axis=1))[:, numpy.newaxis]
            rsk = sensor_locations[sensor_k, :][numpy.newaxis, :]
            nr = numpy.sqrt(numpy.sum(rsk ** 2, axis=1))[:, numpy.newaxis]

            F = a * (nr * a + nr ** 2 - numpy.sum(r_0 * rsk, axis=1)[:, numpy.newaxis])
            adotr = numpy.sum((a / na) * rsk, axis=1)[:, numpy.newaxis]
            delF = ((na ** 2 / nr + adotr + 2.0 * na + 2.0 * nr) * rsk -
                    (a + 2.0 * nr + adotr * r_0))

            B_r[sensor_k, :] = ((mu_0 / (4.0 * numpy.pi * F ** 2)) *
                                (numpy.cross(F * Q, r_0) - numpy.sum(numpy.cross(Q, r_0) *
                                                                     (rsk * delF), axis=1)[:, numpy.newaxis]))
        return numpy.sqrt(numpy.sum(B_r ** 2, axis=2))

    def create_time_series(self, connectivity=None, surface=None,
                           region_map=None, region_volume_map=None):
        return TimeSeriesMEG(sensors=self.sensors,
                             sample_period=self.period,
                             title=' ' + self.__class__.__name__)


class iEEG(Projection):
    "Forward solution for intracranial EEG (not ECoG!)."

    projection = Attr(
        projections_module.ProjectionSurfaceSEEG,
        default=None, label='Projection matrix',
        doc='Projection matrix to apply to sources.')

    sigma = Float(label="conductivity", default=1.0)

    sensors = Attr(
        sensors_module.SensorsInternal,
        label="Internal brain sensors", default=None, required=True,
        doc="The set of SEEG sensors for which the forward solution will be calculated.")

    @classmethod
    def from_file(cls, sensors_fname='seeg_588.txt',
                  projection_fname='projection_seeg_588_surface_16k.npy', **kwargs):
        return Projection.from_file.__func__(cls, sensors_fname, projection_fname, **kwargs)

    def analytic(self, loc, ori):
        r"""Compute the projection matrix -- simple distance weight for now.
        Equation 12 from sarvas1987basic (point dipole in homogeneous space):
          V(r) = 1/(4*pi*\sigma)*Q*(r-r_0)/|r-r_0|^3
        """
        r_0, Q = loc, ori
        V_r = numpy.zeros((self.sensors.locations.shape[0], r_0.shape[0]))
        for sensor_k in numpy.arange(self.sensors.locations.shape[0]):
            a = self.sensors.locations[sensor_k, :] - r_0
            na = numpy.sqrt(numpy.sum(a ** 2, axis=1))[:, numpy.newaxis]
            V_r[sensor_k, :] = numpy.sum(Q * (a / na ** 3), axis=1) / (4.0 * numpy.pi * self.sigma)
        return V_r

    def create_time_series(self, connectivity=None, surface=None,
                           region_map=None, region_volume_map=None):
        return TimeSeriesSEEG(sensors=self.sensors,
                              sample_period=self.period,
                              title=' ' + self.__class__.__name__)


class Bold(Monitor):
    """

    Base class for the Bold monitor.

    **Attributes**

        hrf_kernel: the haemodynamic response function (HRF) used to compute
                    the BOLD (Blood Oxygenation Level Dependent) signal.

        length    : duration of the hrf in seconds.

        period    : the monitor's period

    **References**:

    .. [B_1997] Buxton, R. and Frank, L., *A Model for the Coupling between
        Cerebral Blood Flow and Oxygen Metabolism During Neural Stimulation*,
        17:64-72, 1997.

    .. [Fr_2000] Friston, K., Mechelli, A., Turner, R., and Price, C., *Nonlinear
        Responses in fMRI: The Balloon Model, Volterra Kernels, and Other
        Hemodynamics*, NeuroImage, 12, 466 - 477, 2000.

    .. [Bo_1996] Geoffrey M. Boynton, Stephen A. Engel, Gary H. Glover and David
        J. Heeger (1996). Linear Systems Analysis of Functional Magnetic Resonance
        Imaging in Human V1. J Neurosci 16: 4207-4221

    .. [Po_2000] Alex Polonsky, Randolph Blake, Jochen Braun and David J. Heeger
        (2000). Neuronal activity in human primary visual cortex correlates with
        perception during binocular rivalry. Nature Neuroscience 3: 1153-1159

    .. [Gl_1999] Glover, G. *Deconvolution of Impulse Response in Event-Related BOLD fMRI*.
        NeuroImage 9, 416-429, 1999.

    .. note:: gamma and polonsky are based on the nitime implementation
              http://nipy.org/nitime/api/generated/nitime.fmri.hrf.html

    .. note:: see Tutorial_Exploring_The_Bold_Monitor

    """

    period = Float(
        label="Sampling period (ms)",
        default=2000.0,
        doc="""For the BOLD monitor, sampling period in milliseconds must be
        an integral multiple of 500. Typical measurment interval (repetition
        time TR) is between 1-3 s. If TR is 2s, then Bold period is 2000ms.""")

    hrf_kernel = Attr(
        equations.HRFKernelEquation,
        label="Haemodynamic Response Function",
        default=equations.FirstOrderVolterra(),
        required=True,
        doc="""A tvb.datatypes.equation object which describe the haemodynamic
        response function used to compute the BOLD signal.""")

    hrf_length = Float(
        label="Duration (ms)",
        default=20000.,
        doc="""Duration of the hrf kernel""", )

    _interim_period = None
    _interim_istep = None
    _interim_stock = None
    _stock_steps = None
    _stock_time = None
    _stock_sample_rate = 2 ** -2
    hemodynamic_response_function = None

    def compute_hrf(self):
        """
        Compute the hemodynamic response function.

        """
        self._stock_sample_rate = 2.0 ** -2  # /ms    # NOTE: An integral multiple of dt
        magic_number = self.hrf_length  # * 0.8      # truncates G, volterra kernel, once ~zero
        # Length of history needed for convolution in steps @ _stock_sample_rate
        required_history_length = self._stock_sample_rate * magic_number  # 3840 for tau_s=0.8
        self._stock_steps = numpy.ceil(required_history_length).astype(int)
        stock_time_max = magic_number / 1000.0  # [s]
        stock_time_step = stock_time_max / self._stock_steps  # [s]
        self._stock_time = numpy.arange(0.0, stock_time_max, stock_time_step)  # [s]
        self.log.debug("Bold requires %d steps for HRF kernel convolution", self._stock_steps)
        # Compute the HRF kernel
        G = self.hrf_kernel.evaluate(self._stock_time)
        # Reverse it, need it into the past for matrix-multiply of stock
        G = G[::-1]
        self.hemodynamic_response_function = G[numpy.newaxis, :]
        # Interim stock configuration
        self._interim_period = 1.0 / self._stock_sample_rate  # period in ms
        self._interim_istep = int(round(self._interim_period / self.dt))  # interim period in integration time steps
        self.log.debug('Bold HRF shape %s, interim period & istep %d & %d',
                       self.hemodynamic_response_function.shape, self._interim_period, self._interim_istep)

    def _config_time(self, simulator):
        super(Bold, self)._config_time(simulator)
        self.compute_hrf()
        sample_shape = self.voi.shape[0], simulator.number_of_nodes, simulator.model.number_of_modes
        self._interim_stock = numpy.zeros((self._interim_istep,) + sample_shape)
        self.log.debug("BOLD inner buffer %s %.2f MB" % (
            self._interim_stock.shape, self._interim_stock.nbytes / 2 ** 20))
        self._stock = numpy.zeros((self._stock_steps,) + sample_shape)
        self.log.debug("BOLD outer buffer %s %.2f MB" % (
            self._stock.shape, self._stock.nbytes / 2 ** 20))

    def config_for_sim(self, simulator):
        super(Bold, self).config_for_sim(simulator)

    def sample(self, step, state):
        # Update the interim-stock at every step
        self._interim_stock[((step % self._interim_istep) - 1), :] = state[self.voi, :]
        # At stock's period update it with the temporal average of interim-stock
        if step % self._interim_istep == 0:
            avg_interim_stock = numpy.mean(self._interim_stock, axis=0)
            self._stock[((step // self._interim_istep % self._stock_steps) - 1), :] = avg_interim_stock
        # At the monitor's period, apply the heamodynamic response function to
        # the stock and return the resulting BOLD signal.
        if step % self.istep == 0:
            time = step * self.dt
            hrf = numpy.roll(self.hemodynamic_response_function,
                             ((step // self._interim_istep % self._stock_steps) - 1),
                             axis=1)
            if isinstance(self.hrf_kernel, equations.FirstOrderVolterra):
                k1_V0 = self.hrf_kernel.parameters["k_1"] * self.hrf_kernel.parameters["V_0"]
                bold = (numpy.dot(hrf, self._stock.transpose((1, 2, 0, 3))) - 1.0) * k1_V0
            else:
                bold = numpy.dot(hrf, self._stock.transpose((1, 2, 0, 3)))
            bold = bold.reshape(self._stock.shape[1:])
            return [time, bold]


class BoldRegionROI(Bold):
    """
    The BoldRegionROI monitor assumes that it is being used on a surface and
    uses the region mapping of the surface to generate regional signals which
    are the spatial average of all vertices in the region.

    This was originated to compare the results of a Bold monitor with a
    region level simulation with that of an otherwise identical surface
    simulation.

    """

    def config_for_sim(self, simulator):
        super(BoldRegionROI, self).config_for_sim(simulator)
        self.region_mapping = simulator.surface.region_mapping
        self.no_regions = simulator.surface.region_mapping_data.connectivity.number_of_regions

    def sample(self, step, state):
        result = super(BoldRegionROI, self).sample(step, state)
        if result:
            t, data = result
            # TODO use reduceat
            data = data[self.voi, :]
            data = numpy.array([data[:, self.region_mapping == i, :].mean(axis=1)
                                for i in range(self.no_regions)])
            data = numpy.swapaxes(data, 0, 1)
            return [t, data]
        else:
            return None

    def create_time_series(self, connectivity=None, surface=None,
                           region_map=None, region_volume_map=None):

        return TimeSeriesRegion(connectivity=connectivity,
                                region_mapping=region_map,
                                region_mapping_volume=region_volume_map,
                                sample_period=self.period,
                                title='Regions ' + self.__class__.__name__)


class ProgressLogger(Monitor):
    """Logs progress of simulation; only for use in console scripts."""

    def __init__(self, **kwargs):
        super(ProgressLogger, self).__init__(**kwargs)

    def config_for_sim(self, simulator):
        self._dt = simulator.integrator.dt
        self._istep = int(self.period / self._dt)

    def record(self, step, state):
        try:
            self._last_step
        except:
            self._last_step = step
        if (step - self._last_step) % self._istep == 0:
            self.log.info('step %d time %.4f s', step, step * self._dt / 1e3)

    def sample(self, step, state):
        raise NotImplementedError



class Ca(Monitor):
    """
    Calcium signal monitor.

    **References**:

    .. [We_2020] Wei, Z., Lin, B. J., Chen, T. W., Daie, K., Svoboda, K., & Druckmann, S. (2020). A comparison of neuronal population dynamics measured with calcium imaging and electrophysiology. PLoS computational biology, 16(9), e1008198.

    .. [Ya_2004] Yasuda, R., Nimchinsky, E. A., Scheuss, V., Pologruto, T. A., Oertner, T. G., Sabatini, B. L., & Svoboda, K. (2004). Imaging calcium concentration dynamics in small neuronal compartments. Science's STKE, 2004(219), pl5-pl5.

    .. [Sr_1993] Srinivasan, R., & Chiel, H. J. (1993). Fast calculation of synaptic conductances.

    """


    _ui_name = "Calcium signal"


    variables_of_interest = NArray(
        dtype=int,
        label="Ca Monitor needs time and firing rates",
        required=False)

    tau_decay = Float(
        label="Decay time (ms)",
        default=100,
        doc = "Time constant for the decay of the calcium events")

    tau_rise = Float(
        label="Rise time (ms)",
        default=10,
        doc = "Time constant for the rise of the calcium events")


    def __str__(self):
        clsname = self.__class__.__name__
        return '%s(period=%f, voi=%s,with tau_rise=%f and tau_decay=%f)' % (clsname, self.period, self.variables_of_interest.tolist(), self.tau_rise, self.tau_decay)

    def _config_vois(self, simulator):
            self.voi = numpy.arange(len(simulator.model.variables_of_interest))

    def _config_time(self, simulator):
        self.dt = simulator.integrator.dt
        self.period = simulator.integrator.dt
        self.istep = 1
        # create _stock!
        stock_size = (self.istep, self.voi.shape[0],
                      simulator.number_of_nodes,
                      simulator.model.number_of_modes)
        self.log.debug("Temporal average stock_size is %s" % (str(stock_size),))
        self._stock = numpy.zeros(stock_size)

    def sample(self, step, state):

        time = step * self.dt

        if step==1:
            # fill in self_stock with step=1 values of firing rate (for excitatory and inhibitory popultaions):
            self._stock[0,0,:,0] = state[0,:,0] # exc FR
            self._stock[0,1,:,0] = state[1,:,0] # inh FR
        elif step>1:

            # previous value of firing rate of exc and inh pops in each region:

            fes = self._stock[0,0,:,0]
            fis = self._stock[0,1,:,0]

            # current values of decaying and rising calcium signals overwritten in stock variables 2 and 3 (excitatory popopulation) or 4 and 5 (inhibitory population):

            self._stock[0,2,:,0] = self._stock[0,2,:,0]*numpy.exp(-self.dt/(self.tau_decay)) + fes * self.dt
            self._stock[0,3,:,0] = self._stock[0,3,:,0]*numpy.exp(-self.dt/(self.tau_rise)) + fes * self.dt

            self._stock[0,4,:,0] = self._stock[0,4,:,0]*numpy.exp(-self.dt/(self.tau_decay)) + fis * self.dt
            self._stock[0,5,:,0] = self._stock[0,5,:,0]*numpy.exp(-self.dt/(self.tau_rise)) + fis * self.dt


        # current calcium signals = decay - rise, for exc and inh:

        ca_e = self._stock[0,2,:,0] - self._stock[0,3,:,0]
        ca_i = self._stock[0,4,:,0] - self._stock[0,5,:,0]

        calcium = numpy.array([ca_e , ca_i])

        # update firing rates in _stock:

        self._stock[0,0,:,0] = state[0,:,0] # exc FR
        self._stock[0,1,:,0] = state[1,:,0] # inh FR


        return [time,calcium]<|MERGE_RESOLUTION|>--- conflicted
+++ resolved
@@ -1,11 +1,7 @@
 # -*- coding: utf-8 -*-
 #
 #
-<<<<<<< HEAD
-#  TheVirtualBrain-Scientific Package. This package holds all simulators, and
-=======
 # TheVirtualBrain-Scientific Package. This package holds all simulators, and
->>>>>>> 51f7d8de
 # analysers necessary to run brain-simulations. You can use it stand alone or
 # in conjunction with TheVirtualBrain-Framework Package. See content of the
 # documentation-folder for more details. See also http://www.thevirtualbrain.org
@@ -267,12 +263,6 @@
         required=False,
         doc=("Fallback in case spatial mask is none and no surface provided"
              "to use either connectivity hemispheres or cortical attributes."))
-<<<<<<< HEAD
-        # order = -1)
-
-    backend = ReferenceBackend()
-=======
->>>>>>> 51f7d8de
 
     def _support_bool_mask(self, mask):
         """
