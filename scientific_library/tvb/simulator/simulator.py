--- conflicted
+++ resolved
@@ -385,11 +385,7 @@
             # ...use the integrator's clamp_state
             self.integrator.clamp_state(state)
 
-<<<<<<< HEAD
-    def __call__(self, simulation_length=None, random_state=None):
-=======
     def __call__(self, simulation_length=None, random_state=None, n_steps=None):
->>>>>>> 6fab0fe0
         """
         Return an iterator which steps through simulation time, generating monitor outputs.
 
