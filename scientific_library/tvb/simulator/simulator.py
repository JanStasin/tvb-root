# -*- coding: utf-8 -*-
#
#
#  TheVirtualBrain-Scientific Package. This package holds all simulators, and 
# analysers necessary to run brain-simulations. You can use it stand alone or
# in conjunction with TheVirtualBrain-Framework Package. See content of the
# documentation-folder for more details. See also http://www.thevirtualbrain.org
#
# (c) 2012-2020, Baycrest Centre for Geriatric Care ("Baycrest") and others
#
# This program is free software: you can redistribute it and/or modify it under the
# terms of the GNU General Public License as published by the Free Software Foundation,
# either version 3 of the License, or (at your option) any later version.
# This program is distributed in the hope that it will be useful, but WITHOUT ANY
# WARRANTY; without even the implied warranty of MERCHANTABILITY or FITNESS FOR A
# PARTICULAR PURPOSE.  See the GNU General Public License for more details.
# You should have received a copy of the GNU General Public License along with this
# program.  If not, see <http://www.gnu.org/licenses/>.
#
#
#   CITATION:
# When using The Virtual Brain for scientific publications, please cite it as follows:
#
#   Paula Sanz Leon, Stuart A. Knock, M. Marmaduke Woodman, Lia Domide,
#   Jochen Mersmann, Anthony R. McIntosh, Viktor Jirsa (2013)
#       The Virtual Brain: a simulator of primate brain network dynamics.
#   Frontiers in Neuroinformatics (7:10. doi: 10.3389/fninf.2013.00010)
#
#

"""
This is the main module of the simulator. It defines the Simulator class which
brings together all the structural and dynamic components necessary to define a
simulation and the method for running the simulation.

.. moduleauthor:: Stuart A. Knock <Stuart@tvb.invalid>
.. moduleauthor:: Marmaduke Woodman <marmaduke.woodman@univ-amu.fr>
.. moduleauthor:: Paula Sanz Leon <Paula@tvb.invalid>

"""

import math
import time

import numpy
import scipy.sparse
from tvb.basic.neotraits.api import HasTraits, Attr, NArray, List, Float
from tvb.basic.profile import TvbProfile
from tvb.datatypes import cortex, connectivity, patterns
from tvb.simulator import models, integrators, monitors, coupling

from .common import psutil, numpy_add_at
from .history import SparseHistory


# TODO with refactor, this becomes more of a builder, since iterator will account for
# most of the runtime associated with a simulation.
class Simulator(HasTraits):
    """A Simulator assembles components required to perform simulations."""

    connectivity = Attr(
        field_type=connectivity.Connectivity,
        label="Long-range connectivity",
        default=None,
        required=True,
        doc="""A tvb.datatypes.Connectivity object which contains the
         structural long-range connectivity data (i.e., white-matter tracts). In
         combination with the ``Long-range coupling function`` it defines the inter-regional
         connections. These couplings undergo a time delay via signal propagation
         with a propagation speed of ``Conduction Speed``""")

    conduction_speed = Float(
        label="Conduction Speed",
        default=3.0,
        required=False,
        # range=basic.Range(lo=0.01, hi=100.0, step=1.0),
        doc="""Conduction speed for ``Long-range connectivity`` (mm/ms)""")

    coupling = Attr(
        field_type=coupling.Coupling,
        label="Long-range coupling function",
        default=coupling.Linear(),
        required=True,
        doc="""The coupling function is applied to the activity propagated
        between regions by the ``Long-range connectivity`` before it enters the local
        dynamic equations of the Model. Its primary purpose is to 'rescale' the
        incoming activity to a level appropriate to Model.""")

    surface = Attr(
        field_type=cortex.Cortex,
        label="Cortical surface",
        default=None,
        required=False,
        doc="""By default, a Cortex object which represents the
        cortical surface defined by points in the 3D physical space and their
        neighborhood relationship. In the current TVB version, when setting up a
        surface-based simulation, the option to configure the spatial spread of
        the ``Local Connectivity`` is available.""")

    stimulus = Attr(
        field_type=patterns.SpatioTemporalPattern,
        label="Spatiotemporal stimulus",
        default=None,
        required=False,
        doc="""A ``Spatiotemporal stimulus`` can be defined at the region or surface level.
        It's composed of spatial and temporal components. For region defined stimuli
        the spatial component is just the strength with which the temporal
        component is applied to each region. For surface defined stimuli,  a
        (spatial) function, with finite-support, is used to define the strength
        of the stimuli on the surface centred around one or more focal points.
        In the current version of TVB, stimuli are applied to the first state
        variable of the ``Local dynamic model``.""")

    model = Attr(
        field_type=models.Model,
        label="Local dynamic model",
        default=models.Generic2dOscillator(),
        required=True,
        doc="""A tvb.simulator.Model object which describe the local dynamic
        equations, their parameters, and, to some extent, where connectivity
        (local and long-range) enters and which state-variables the Monitors
        monitor. By default the 'Generic2dOscillator' model is used. Read the
        Scientific documentation to learn more about this model.""")

    integrator = Attr(
        field_type=integrators.Integrator,
        label="Integration scheme",
        default=integrators.HeunDeterministic(),
        required=True,
        doc="""A tvb.simulator.Integrator object which is
            an integration scheme with supporting attributes such as
            integration step size and noise specification for stochastic
            methods. It is used to compute the time courses of the model state
            variables.""")

    initial_conditions = NArray(
        label="Initial Conditions",
        required=False,
        doc="""Initial conditions from which the simulation will begin. By
        default, random initial conditions are provided. Needs to be the same shape
        as simulator 'history', ie, initial history function which defines the 
        minimal initial state of the network with time delays before time t=0. 
        If the number of time points in the provided array is insufficient the 
        array will be padded with random values based on the 'state_variables_range'
        attribute.""")

    monitors = List(
        of=monitors.Monitor,
        label="Monitor(s)",
        default=(monitors.TemporalAverage(),),
        doc="""A tvb.simulator.Monitor or a list of tvb.simulator.Monitor
        objects that 'know' how to record relevant data from the simulation. Two
        main types exist: 1) simple, spatial and temporal, reductions (subsets
        or averages); 2) physiological measurements, such as EEG, MEG and fMRI.
        By default the Model's specified variables_of_interest are returned,
        temporally downsampled from the raw integration rate to a sample rate of
        1024Hz.""")

    simulation_length = Float(
        label="Simulation Length (ms, s, m, h)",
        default=1000.0,  # ie 1 second
        required=True,
        doc="""The length of a simulation (default in milliseconds).""")

    history = None  # type: SparseHistory

    @property
    def good_history_shape(self):
        """Returns expected history shape."""
        n_reg = self.connectivity.number_of_regions
        shape = self.horizon, len(self.model.state_variables), n_reg, self.model.number_of_modes
        return shape

    calls = 0
    current_step = 0
    number_of_nodes = None
    _memory_requirement_guess = None
    _memory_requirement_census = None
    _storage_requirement = None
    _runtime = None

    integrate_next_step = None

    # methods consist of
    # 1) generic configure
    # 2) component specific configure
    # 3) loop preparation
    # 4) loop step
    # 5) estimations

    @property
    def is_surface_simulation(self):
        if self.surface:
            return True
        return False

    def _configure_integrator_next_step(self):
        if numpy.all(self.model.state_variables_mask):
            self.integrate_next_step = self.integrator.integrate
        else:
            self.integrate_next_step = self.integrator.integrate_with_update

    def _configure_integrator_boundaries(self):
        if self.model.state_variable_boundaries is not None:
            indices = []
            boundaries = []
            for sv, sv_bounds in self.model.state_variable_boundaries.items():
                indices.append(self.model.state_variables.index(sv))
                boundaries.append(sv_bounds)
            sort_inds = numpy.argsort(indices)
            self.integrator.bounded_state_variable_indices = numpy.array(indices)[sort_inds]
            self.integrator.state_variable_boundaries = numpy.array(boundaries).astype("float64")[sort_inds]
        else:
            self.integrator.bounded_state_variable_indices = None
            self.integrator.state_variable_boundaries = None

    def preconfigure(self):
        """Configure just the basic fields, so that memory can be estimated."""
        self.connectivity.configure()
        if self.surface:
            self.surface.configure()
        if self.stimulus:
            self.stimulus.configure()
        self.coupling.configure()
        self.model.configure()
        self.integrator.configure()
        self._configure_integrator_next_step()
        self._configure_integrator_boundaries()
        # monitors needs to be a list or tuple, even if there is only one...
        if not isinstance(self.monitors, (list, tuple)):
            self.monitors = [self.monitors]
        # Configure monitors
        for monitor in self.monitors:
            monitor.configure()
        # "Nodes" refers to either regions or vertices + non-cortical regions.
        if self.surface is None:
            self.number_of_nodes = self.connectivity.number_of_regions
            self.log.info('Region simulation with %d ROI nodes', self.number_of_nodes)
        else:
            rm = self.surface.region_mapping
            unmapped = self.connectivity.unmapped_indices(rm)
            self._regmap = numpy.r_[rm, unmapped]
            self.number_of_nodes = self._regmap.shape[0]
            self.log.info('Surface simulation with %d vertices + %d non-cortical, %d total nodes',
                          rm.size, unmapped.size, self.number_of_nodes)
        self._guesstimate_memory_requirement()

    def configure(self, full_configure=True):
        """Configure simulator and its components.

        The first step of configuration is to run the configure methods of all
        the Simulator's components, ie its traited attributes.

        Configuration of a Simulator primarily consists of calculating the
        attributes, etc, which depend on the combinations of the Simulator's
        traited attributes (keyword args).

        Converts delays from physical time units into integration steps
        and updates attributes that depend on combinations of the 6 inputs.

        Returns
        -------
        sim: Simulator
            The configured Simulator instance.

        """
        if full_configure:
            # When run from GUI, preconfigure is run separately, and we want to avoid running that part twice
            self.preconfigure()

        # Make sure spatialised model parameters have the right shape (number_of_nodes, 1)
        # todo: this exclusion list is fragile, consider excluding declarative attrs that are not arrays
        excluded_params = ("state_variable_range", "state_variable_boundaries", "variables_of_interest",
                           "noise", "psi_table", "nerf_table", "gid")
        spatial_reshape = self.model.spatial_param_reshape
        for param in type(self.model).declarative_attrs:
            if param in excluded_params:
                continue
            # If it's a surface sim and model parameters were provided at the region level
            region_parameters = getattr(self.model, param)
            if self.surface is not None:
                if region_parameters.size == self.connectivity.number_of_regions:
                    new_parameters = region_parameters[self.surface.region_mapping].reshape(spatial_reshape)
                    setattr(self.model, param, new_parameters)
            region_parameters = getattr(self.model, param)
            if region_parameters.size == self.number_of_nodes:
                new_parameters = region_parameters.reshape(spatial_reshape)
                setattr(self.model, param, new_parameters)
        # Configure spatial component of any stimuli
        self._configure_stimuli()
        # Set delays, provided in physical units, in integration steps.
        self.connectivity.set_idelays(self.integrator.dt)
        self.horizon = self.connectivity.idelays.max() + 1
        # Reshape integrator.noise.nsig, if necessary.
        if isinstance(self.integrator, integrators.IntegratorStochastic):
            self._configure_integrator_noise()
        # Setup history
        self._configure_history(self.initial_conditions)
        # Configure Monitors to work with selected Model, etc...
        self._configure_monitors()
        # Estimate of memory usage.
        self._census_memory_requirement()
        # Allow user to chain configure to another call or assignment.
        return self

    def _handle_random_state(self, random_state):
        if random_state is not None:
            if isinstance(self.integrator, integrators.IntegratorStochastic):
                self.integrator.noise.random_stream.set_state(random_state)
                msg = "random_state supplied with seed %s"
                self.log.info(msg, self.integrator.noise.random_stream.get_state()[1][0])
            else:
                self.log.warn("random_state supplied for non-stochastic integration")

    def _prepare_local_coupling(self):
        if self.surface is None:
            local_coupling = 0.0
        else:
            if self.surface.coupling_strength.size == 1:
                local_coupling = (self.surface.coupling_strength[0] *
                                  self.surface.local_connectivity.matrix)
            elif self.surface.coupling_strength.size == self.surface.number_of_vertices:
                ind = numpy.arange(self.number_of_nodes, dtype=numpy.intc)
                vec_cs = numpy.zeros((self.number_of_nodes,))
                vec_cs[:self.surface.number_of_vertices] = self.surface.coupling_strength
                sp_cs = scipy.sparse.csc_matrix((vec_cs, (ind, ind)),
                                                shape=(self.number_of_nodes, self.number_of_nodes))
                local_coupling = sp_cs * self.surface.local_connectivity.matrix
            if local_coupling.shape[1] < self.number_of_nodes:
                # must match unmapped indices handling in preconfigure
                from scipy.sparse import csr_matrix, vstack, hstack
                nn = self.number_of_nodes
                npad = nn - local_coupling.shape[0]
                rpad = csr_matrix((local_coupling.shape[0], npad))
                bpad = csr_matrix((npad, nn))
                local_coupling = vstack([hstack([local_coupling, rpad]), bpad])
        return local_coupling

    def _prepare_stimulus(self):
        if self.stimulus is None:
            stimulus = 0.0
        else:
            time = numpy.r_[0.0: self.simulation_length: self.integrator.dt]
            self.stimulus.configure_time(time.reshape((1, -1)))
            stimulus = numpy.zeros((self.model.nvar, self.number_of_nodes, 1))
            self.log.debug("stimulus shape is: %s", stimulus.shape)
        return stimulus

    def _loop_compute_node_coupling(self, step):
        """Compute delayed node coupling values."""
        coupling = self.coupling(step, self.history)
        if self.surface is not None:
            coupling = coupling[:, self._regmap]
        return coupling

    def _loop_update_stimulus(self, step, stimulus):
        """Update stimulus values for current time step."""
        if self.stimulus is not None:
            # TODO stim_step != current step
            stim_step = step - (self.current_step + 1)
            stimulus[self.model.stvar, :, :] = self.stimulus(stim_step).reshape((1, -1, 1))

    def _loop_update_history(self, step, n_reg, state):
        """Update history."""
        if self.surface is not None and state.shape[1] > self.connectivity.number_of_regions:
            region_state = numpy.zeros((n_reg, state.shape[0], state.shape[2]))  # temp (node, cvar, mode)
            numpy_add_at(region_state, self._regmap, state.transpose((1, 0, 2)))  # sum within region
            region_state /= numpy.bincount(self._regmap).reshape((-1, 1, 1))  # div by n node in region
            state = region_state.transpose((1, 0, 2))  # (cvar, node, mode)
        self.history.update(step, state)

    def _loop_monitor_output(self, step, state):
        observed = self.model.observe(state)
        output = [monitor.record(step, observed) for monitor in self.monitors]
        if any(outputi is not None for outputi in output):
            return output

    def bound_and_clamp(self, state):
        # If there is a state boundary...
        if self.integrator.state_variable_boundaries is not None:
            # ...use the integrator's bound_state
            self.integrator.bound_state(state)
        # If there is a state clamping...
        if self.integrator.clamped_state_variable_values is not None:
            # ...use the integrator's clamp_state
            self.integrator.clamp_state(state)

    def __call__(self, simulation_length=None, random_state=None, n_steps=None):
        """
        Return an iterator which steps through simulation time, generating monitor outputs.

        See the run method for a convenient way to collect all output in one call.

        :param simulation_length: Length of the simulation to perform in ms.
        :param random_state:  State of NumPy RNG to use for stochastic integration.
        :param n_steps: Length of the simulation to perform in integration steps. Overrides simulation_length.
        :return: Iterator over monitor outputs.
        """

        self.calls += 1
        if simulation_length is not None:
            self.simulation_length = float(simulation_length)

        # intialization
        self._guesstimate_runtime()
        self._calculate_storage_requirement()
        self._handle_random_state(random_state)
        n_reg = self.connectivity.number_of_regions
        local_coupling = self._prepare_local_coupling()
        stimulus = self._prepare_stimulus()
        state = self.current_state

        # integration loop
        if n_steps is None:
            n_steps = int(math.ceil(self.simulation_length / self.integrator.dt))
        else:
            if not numpy.issubdtype(type(n_steps), numpy.integer):
                raise TypeError("Incorrect type for n_steps: %s, expected integer" % type(n_steps))

        for step in range(self.current_step + 1, self.current_step + n_steps + 1):
            # needs implementing by hsitory + coupling?
            node_coupling = self._loop_compute_node_coupling(step)
            self._loop_update_stimulus(step, stimulus)
            state = self.integrate_next_step(state, self.model, node_coupling, local_coupling, stimulus)
            self._loop_update_history(step, n_reg, state)
            output = self._loop_monitor_output(step, state)
            if output is not None:
                yield output

        self.current_state = state
        self.current_step = self.current_step + n_steps

    def _configure_history(self, initial_conditions):
        """
        Set initial conditions for the simulation using either the provided
        initial_conditions or, if none are provided, the model's initial()
        method. This method is called durin the Simulator's __init__().

        Any initial_conditions that are provided as an argument are expected
        to have dimensions 1, 2, and 3 with shapse corresponding to the number
        of state_variables, nodes and modes, respectively. If the provided
        inital_conditions are shorter in time (dim=0) than the required history
        the model's initial() method is called to make up the difference.

        """
        rng = numpy.random
        if hasattr(self.integrator, 'noise'):
            rng = self.integrator.noise.random_stream
        # Default initial conditions
        if initial_conditions is None:
            n_time, n_svar, n_node, n_mode = self.good_history_shape
            self.log.info('Preparing initial history of shape %r using model.initial()', self.good_history_shape)
            if self.surface is not None:
                n_node = self.number_of_nodes
            history = self.model.initial(self.integrator.dt, (n_time, n_svar, n_node, n_mode), rng)
        # ICs provided
        else:
            # history should be [timepoints, state_variables, nodes, modes]
            self.log.info('Using provided initial history of shape %r', initial_conditions.shape)
            n_time, n_svar, n_node, n_mode = ic_shape = initial_conditions.shape
            nr = self.connectivity.number_of_regions
            if self.surface is not None and n_node == nr:
                initial_conditions = initial_conditions[:, :, self._regmap]
                return self._configure_history(initial_conditions)
            elif self.surface is None and ic_shape[1:] != self.good_history_shape[1:]:
                raise ValueError("Incorrect history sample shape %s, expected %s"
                                 % (ic_shape[1:], self.good_history_shape[1:]))
            else:
                if ic_shape[0] >= self.horizon:
                    self.log.debug("Using last %d time-steps for history.", self.horizon)
                    history = initial_conditions[-self.horizon:, :, :, :].copy()
                else:
                    self.log.debug('Padding initial conditions with model.initial')
                    history = self.model.initial(self.integrator.dt, self.good_history_shape, rng)
                    shift = self.current_step % self.horizon
                    history = numpy.roll(history, -shift, axis=0)
                    if self.surface is not None:
                        n_reg = self.connectivity.number_of_regions
                        (nt, ns, _, nm), ax = history.shape, (2, 0, 1, 3)
                        region_initial_conditions = numpy.zeros((nt, ns, n_reg, nm))
                        numpy_add_at(region_initial_conditions.transpose(ax), self._regmap, initial_conditions.transpose(ax))
                        region_initial_conditions /= numpy.bincount(self._regmap).reshape((-1, 1))
                        history[:region_initial_conditions.shape[0], :, :, :] = region_initial_conditions
                    else:
                        history[:ic_shape[0], :, :, :] = initial_conditions
                    history = numpy.roll(history, shift, axis=0)
                self.current_step += ic_shape[0] - 1

<<<<<<< HEAD
        self.integrator.bound_and_clamp(numpy.swapaxes(history, 0, 1))
=======
        # Make sure that history values are bounded
        for it in range(history.shape[0]):
            self.bound_and_clamp(history[it])
>>>>>>> 6fab0fe0
        self.log.info('Final initial history shape is %r', history.shape)

        # create initial state from history
        self.current_state = history[self.current_step % self.horizon].copy()
        self.log.debug('initial state has shape %r' % (self.current_state.shape,))
        if self.surface is not None and history.shape[2] > self.connectivity.number_of_regions:
            n_reg = self.connectivity.number_of_regions
            (nt, ns, _, nm), ax = history.shape, (2, 0, 1, 3)
            region_history = numpy.zeros((nt, ns, n_reg, nm))
            numpy_add_at(region_history.transpose(ax), self._regmap, history.transpose(ax))
            region_history /= numpy.bincount(self._regmap).reshape((-1, 1))
            history = region_history
        # create history query implementation
        self.history = SparseHistory(
            self.connectivity.weights,
            self.connectivity.idelays,
            self.model.cvar,
            self.model.number_of_modes
        )
        # initialize its buffer
        self.history.initialize(history)

    def _configure_integrator_noise(self):
        """
        This enables having noise to be state variable specific and/or to enter
        only via specific brain structures, for example it we only want to
        consider noise as an external input entering the brain via appropriate
        thalamic nuclei.

        Support 3 possible shapes:
            1) number_of_nodes;

            2) number_of_state_variables; and

            3) (number_of_state_variables, number_of_nodes).

        """
        if self.integrator.noise.ntau > 0.0:
            self.integrator.noise.configure_coloured(self.integrator.dt,
                                                     self.good_history_shape[1:])
        else:
            self.integrator.noise.configure_white(self.integrator.dt,
                                                  self.good_history_shape[1:])

        if self.surface is not None:
            if self.integrator.noise.nsig.size == self.connectivity.number_of_regions:
                self.integrator.noise.nsig = self.integrator.noise.nsig[self.surface.region_mapping]
            elif self.integrator.noise.nsig.size == self.model.nvar * self.connectivity.number_of_regions:
                self.integrator.noise.nsig = self.integrator.noise.nsig[:, self.surface.region_mapping]

        good_nsig_shape = (self.model.nvar, self.number_of_nodes,
                           self.model.number_of_modes)
        nsig = self.integrator.noise.nsig
        self.log.debug("Given noise shape is %s", nsig.shape)
        if nsig.shape in (good_nsig_shape, (1,)):
            return
        elif nsig.shape == (self.model.nvar,):
            nsig = nsig.reshape((self.model.nvar, 1, 1))
        elif nsig.shape == (self.number_of_nodes,):
            nsig = nsig.reshape((1, self.number_of_nodes, 1))
        elif nsig.shape == (self.model.nvar, self.number_of_nodes):
            nsig = nsig.reshape((self.model.nvar, self.number_of_nodes, 1))
        else:
            msg = "Bad Simulator.integrator.noise.nsig shape: %s"
            self.log.error(msg % str(nsig.shape))

        self.log.debug("Corrected noise shape is %s", nsig.shape)
        self.integrator.noise.nsig = nsig

    def _configure_monitors(self):
        """ Configure the requested Monitors for this Simulator """
        # Coerce to list if required
        if not isinstance(self.monitors, (list, tuple)):
            self.monitors = [self.monitors]
        # Configure monitors
        for monitor in self.monitors:
            monitor.config_for_sim(self)

    def _configure_stimuli(self):
        """ Configure the defined Stimuli for this Simulator """
        if self.stimulus is not None:
            if self.surface:
                # NOTE the region mapping of the stimuli should also include the subcortical areas
                self.stimulus.configure_space(region_mapping=numpy.r_[self.surface.region_mapping, self.connectivity.unmapped_indices(self.surface.region_mapping)])
            else:
                self.stimulus.configure_space()

    # used by simulator adaptor
    def memory_requirement(self):
        """
        Return an estimated of the memory requirements (Bytes) for this
        simulator's current configuration.
        """
        self._guesstimate_memory_requirement()
        return self._memory_requirement_guess

    # appears to be unused
    def runtime(self, simulation_length):
        """
        Return an estimated run time (seconds) for the simulator's current
        configuration and a specified simulation length.

        """
        self.simulation_length = simulation_length
        self._guesstimate_runtime()
        return self._runtime

    # used by simulator adaptor
    def storage_requirement(self):
        """
        Return an estimated storage requirement (Bytes) for the simulator's
        current configuration and a specified simulation length.

        """
        self._calculate_storage_requirement()
        return self._storage_requirement

    def _guesstimate_memory_requirement(self):
        """
        guesstimate the memory required for this simulator.

        Guesstimate is based on the shape of the dominant arrays, and as such
        can operate before configuration.

        NOTE: Assumes returned/yeilded data is in some sense "taken care of" in
            the world outside the simulator, and so doesn't consider it, making
            the simulator's history, and surface if present, the dominant
            memory pigs...

        """
        if self.surface:
            number_of_nodes = self.surface.number_of_vertices
        else:
            number_of_nodes = self.connectivity.number_of_regions

        number_of_regions = self.connectivity.number_of_regions

        magic_number = 2.42  # Current guesstimate is low by about a factor of 2, seems safer to over estimate...
        bits_64 = 8.0  # Bytes
        bits_32 = 4.0  # Bytes
        # NOTE: The speed hack for getting the first element of hist shape should
        #      partially resolves calling of this method with a non-configured
        #     connectivity, there remains the less common issue if no tract_lengths...
        hist_shape = (self.connectivity.tract_lengths.max() / (self.conduction_speed or
                                                               self.connectivity.speed or 3.0) / self.integrator.dt,
                      self.model.nvar, number_of_nodes,
                      self.model.number_of_modes)
        self.log.debug("Estimated history shape is %r", hist_shape)

        memreq = numpy.prod(hist_shape) * bits_64
        if self.surface:
            memreq += self.surface.number_of_triangles * 3 * bits_32 * 2  # normals
            memreq += self.surface.number_of_vertices * 3 * bits_64 * 2  # normals
            memreq += number_of_nodes * number_of_regions * bits_64 * 4  # region_mapping, region_average, region_sum
            # ???memreq += self.surface.local_connectivity.matrix.nnz * 8

        if not hasattr(self.monitors, '__len__'):
            self.monitors = [self.monitors]

        for monitor in self.monitors:
            if not isinstance(monitor, monitors.Bold):
                stock_shape = (monitor.period / self.integrator.dt,
                               len(self.model.variables_of_interest),
                               number_of_nodes,
                               self.model.number_of_modes)
                memreq += numpy.prod(stock_shape) * bits_64
                if hasattr(monitor, "sensors"):
                    try:
                        memreq += number_of_nodes * monitor.sensors.number_of_sensors * bits_64  # projection_matrix
                    except AttributeError:
                        self.log.debug("No sensors specified, guessing memory based on default EEG.")
                        memreq += number_of_nodes * 62.0 * bits_64

            else:
                stock_shape = (monitor.hrf_length * monitor._stock_sample_rate,
                               len(self.model.variables_of_interest),
                               number_of_nodes,
                               self.model.number_of_modes)
                interim_stock_shape = (1.0 / (2.0 ** -2 * self.integrator.dt),
                                       len(self.model.variables_of_interest),
                                       number_of_nodes,
                                       self.model.number_of_modes)
                memreq += numpy.prod(stock_shape) * bits_64
                memreq += numpy.prod(interim_stock_shape) * bits_64

        if psutil and memreq > psutil.virtual_memory().total:
            self.log.warning("There may be insufficient memory for this simulation.")

        self._memory_requirement_guess = magic_number * memreq
        msg = "Memory requirement estimate: simulation will need about %.1f MB"
        self.log.info(msg, self._memory_requirement_guess / 2 ** 20)

    def _census_memory_requirement(self):
        """
        Guesstimate the memory required for this simulator.

        Guesstimate is based on a census of the dominant arrays after the
        simulator has been configured.

        NOTE: Assumes returned/yeilded data is in some sense "taken care of" in
            the world outside the simulator, and so doesn't consider it, making
            the simulator's history, and surface if present, the dominant
            memory pigs...

        """
        magic_number = 2.42  # Current guesstimate is low by about a factor of 2, seems safer to over estimate...
        memreq = self.history.nbytes
        try:
            memreq += self.surface.triangles.nbytes * 2
            memreq += self.surface.vertices.nbytes * 2
            memreq += self.surface.region_mapping.nbytes * self.number_of_nodes * 8. * 4  # region_average, region_sum
            memreq += self.surface.local_connectivity.matrix.nnz * 8
        except AttributeError:
            pass

        for monitor in self.monitors:
            memreq += monitor._stock.nbytes
            if isinstance(monitor, monitors.Bold):
                memreq += monitor._interim_stock.nbytes

        if psutil and memreq > psutil.virtual_memory().total:
            self.log.warning("Memory estimate exceeds total available RAM.")

        self._memory_requirement_census = magic_number * memreq
        # import pdb; pdb.set_trace()
        msg = "Memory requirement census: simulation will need about %.1f MB"
        self.log.info(msg % (self._memory_requirement_census / 1048576.0))

    def _guesstimate_runtime(self):
        """
        Estimate the runtime for this simulator.

        Spread in parallel executions of larger arrays means this will be an over-estimation,
        or rather a single threaded estimation...
        Different choice of integrators and monitors has an additional effect,
        on the magic number though relatively minor

        """
        magic_number = 6.57e-06  # seconds
        self._runtime = (magic_number * self.number_of_nodes * self.model.nvar * self.model.number_of_modes *
                         self.simulation_length / self.integrator.dt)
        msg = "Simulation runtime should be about %0.3f seconds"
        self.log.info(msg, self._runtime)

    def _calculate_storage_requirement(self):
        """
        Calculate the storage requirement for the simulator, configured with
        models, monitors, etc being run for a particular simulation length.
        While this is only approximate, it is far more reliable/accurate than
        the memory and runtime guesstimates.
        """
        self.log.info("Calculating storage requirement for ...")
        strgreq = 0
        for monitor in self.monitors:
            # Avoid division by zero for monitor not yet configured
            # (in framework this is executed, when only preconfigure has been called):
            current_period = monitor.period or self.integrator.dt
            strgreq += (TvbProfile.current.MAGIC_NUMBER * self.simulation_length *
                        self.number_of_nodes * self.model.nvar *
                        self.model.number_of_modes / current_period)
        self.log.info("Calculated storage requirement for simulation: %d " % int(strgreq))
        self._storage_requirement = int(strgreq)

    def run(self, **kwds):
        """Convenience method to call the simulator with **kwds and collect output data."""
        ts, xs = [], []
        for _ in self.monitors:
            ts.append([])
            xs.append([])
        wall_time_start = time.time()
        for data in self(**kwds):
            for tl, xl, t_x in zip(ts, xs, data):
                if t_x is not None:
                    t, x = t_x
                    tl.append(t)
                    xl.append(x)
        elapsed_wall_time = time.time() - wall_time_start
        self.log.info("%.3f s elapsed, %.3fx real time", elapsed_wall_time,
                      elapsed_wall_time * 1e3 / self.simulation_length)
        for i in range(len(ts)):
            ts[i] = numpy.array(ts[i])
            xs[i] = numpy.array(xs[i])
        return list(zip(ts, xs))<|MERGE_RESOLUTION|>--- conflicted
+++ resolved
@@ -486,13 +486,9 @@
                     history = numpy.roll(history, shift, axis=0)
                 self.current_step += ic_shape[0] - 1
 
-<<<<<<< HEAD
-        self.integrator.bound_and_clamp(numpy.swapaxes(history, 0, 1))
-=======
         # Make sure that history values are bounded
         for it in range(history.shape[0]):
             self.bound_and_clamp(history[it])
->>>>>>> 6fab0fe0
         self.log.info('Final initial history shape is %r', history.shape)
 
         # create initial state from history
