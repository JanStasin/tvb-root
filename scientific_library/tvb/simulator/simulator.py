--- conflicted
+++ resolved
@@ -214,7 +214,6 @@
         if self.stimulus:
             self.stimulus.configure()
         self.coupling.configure()
-<<<<<<< HEAD
         # ------- Keep this order of configurations ----
         self.model.configure()  # 1
         self.integrator.configure()  # 2
@@ -223,12 +222,6 @@
         # based on model attributes  # 3
         self.configure_integration_for_model()
         # ----------------------------------------------
-=======
-        self.model.configure()
-        self.integrator.configure()
-        self.integrator.configure_boundaries(self.model)
-        self._configure_integrator_next_step()
->>>>>>> d60a4b85
         # monitors needs to be a list or tuple, even if there is only one...
         if not isinstance(self.monitors, (list, tuple)):
             self.monitors = [self.monitors]
@@ -392,115 +385,20 @@
             if not numpy.issubdtype(type(n_steps), numpy.integer):
                 raise TypeError("Incorrect type for n_steps: %s, expected integer" % type(n_steps))
 
-<<<<<<< HEAD
         for step in range(start_step, start_step + n_steps):
-            self._loop_update_stimulus(step, stimulus)
-            state = self.integrate_next_step(state, self.model, node_coupling, local_coupling, stimulus)
-            self._loop_update_history(step, n_reg, state)
-            # needs implementing by history + coupling?
-            output = self._loop_monitor_output(step, state)
-            node_coupling = self._loop_compute_node_coupling(step + 1)
-=======
-        for step in range(self.current_step + 1, self.current_step + n_steps + 1):
-            # TODO HO methods compute coupling inside scheme
-            node_coupling = self._loop_compute_node_coupling(step)
             self._loop_update_stimulus(step, stimulus)
             state = self.integrate_next_step(state, self.model, node_coupling, local_coupling, stimulus)
             self._loop_update_history(step, state)
             node_coupling = self._loop_compute_node_coupling(step + 1)
             output = self._loop_monitor_output(step, state, node_coupling)
->>>>>>> d60a4b85
             if output is not None:
                 yield output
 
         self.current_state = state
         self.current_step = self.current_step + n_steps
 
-<<<<<<< HEAD
-    def _configure_history(self, initial_conditions):
-        """
-        Set initial conditions for the simulation using either the provided
-        initial_conditions or, if none are provided, the model's initial()
-        method. This method is called durin the Simulator's __init__().
-
-        Any initial_conditions that are provided as an argument are expected
-        to have dimensions 1, 2, and 3 with shapse corresponding to the number
-        of state_variables, nodes and modes, respectively. If the provided
-        inital_conditions are shorter in time (dim=0) than the required history
-        the model's initial() method is called to make up the difference.
-
-        """
-        rng = numpy.random
-        if hasattr(self.integrator, 'noise'):
-            rng = self.integrator.noise.random_stream
-        # Default initial conditions
-        if initial_conditions is None:
-            n_time, n_svar, n_node, n_mode = self.good_history_shape
-            self.log.info('Preparing initial history of shape %r using model.initial()', self.good_history_shape)
-            if self.surface is not None:
-                n_node = self.number_of_nodes
-            history = self.model.initial(self.integrator.dt, (n_time, n_svar, n_node, n_mode), rng)
-        # ICs provided
-        else:
-            # history should be [timepoints, state_variables, nodes, modes]
-            self.log.info('Using provided initial history of shape %r', initial_conditions.shape)
-            n_time, n_svar, n_node, n_mode = ic_shape = initial_conditions.shape
-            nr = self.connectivity.number_of_regions
-            if self.surface is not None and n_node == nr:
-                initial_conditions = initial_conditions[:, :, self._regmap]
-                return self._configure_history(initial_conditions)
-            elif self.surface is None and ic_shape[1:] != self.good_history_shape[1:]:
-                raise ValueError("Incorrect history sample shape %s, expected %s"
-                                 % (ic_shape[1:], self.good_history_shape[1:]))
-            else:
-                if ic_shape[0] >= self.horizon:
-                    self.log.debug("Using last %d time-steps for history.", self.horizon)
-                    history = initial_conditions[-self.horizon:, :, :, :].copy()
-                else:
-                    self.log.debug('Padding initial conditions with model.initial')
-                    history = self.model.initial(self.integrator.dt, self.good_history_shape, rng)
-                    shift = self.current_step % self.horizon
-                    history = numpy.roll(history, -shift, axis=0)
-                    if self.surface is not None:
-                        n_reg = self.connectivity.number_of_regions
-                        (nt, ns, _, nm), ax = history.shape, (2, 0, 1, 3)
-                        region_initial_conditions = numpy.zeros((nt, ns, n_reg, nm))
-                        numpy_add_at(region_initial_conditions.transpose(ax), self._regmap, initial_conditions.transpose(ax))
-                        region_initial_conditions /= numpy.bincount(self._regmap).reshape((-1, 1))
-                        history[:region_initial_conditions.shape[0], :, :, :] = region_initial_conditions
-                    else:
-                        history[:ic_shape[0], :, :, :] = initial_conditions
-                    history = numpy.roll(history, shift, axis=0)
-                self.current_step += ic_shape[0] - 1
-
-        # Make sure that history values are bounded
-        for it in range(history.shape[0]):
-            self.integrator.bound_and_clamp(history[it])
-        self.log.info('Final initial history shape is %r', history.shape)
-
-        # create initial state from history
-        self.current_state = history[self.current_step % self.horizon].copy()
-        self.log.debug('initial state has shape %r' % (self.current_state.shape,))
-        if self.surface is not None and history.shape[2] > self.connectivity.number_of_regions:
-            n_reg = self.connectivity.number_of_regions
-            (nt, ns, _, nm), ax = history.shape, (2, 0, 1, 3)
-            region_history = numpy.zeros((nt, ns, n_reg, nm))
-            numpy_add_at(region_history.transpose(ax), self._regmap, history.transpose(ax))
-            region_history /= numpy.bincount(self._regmap).reshape((-1, 1))
-            history = region_history
-        # create history query implementation
-        self.history = SparseHistory(
-            self.connectivity.weights,
-            self.connectivity.idelays,
-            self.model.cvar,
-            self.model.number_of_modes
-        )
-        # initialize its buffer
-        self.history.initialize(history)
-=======
     def _configure_history(self, initial_conditions=None):
         self.history = SparseHistory.from_simulator(self, initial_conditions)
->>>>>>> d60a4b85
 
     def _configure_integrator_noise(self):
         """
