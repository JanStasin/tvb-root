--- conflicted
+++ resolved
@@ -96,11 +96,28 @@
         self.synchronization_n_step = iround(self.synchronization_time / self.integrator.dt)
         # Check if the synchronization time is smaller than the minimum delay of the connectivity:
         existing_connections = self.connectivity.weights != 0
-<<<<<<< HEAD
         if numpy.any(existing_connections.size):
-=======
+            min_idelay = self.connectivity.idelays[existing_connections].min()
+            if self.synchronization_n_step > min_idelay:
+                raise ValueError('The synchronization time %g is longer than '
+                                 'the minimum delay time %g '
+                                 'of all existing connections (i.e., of nonzero weight)!'
+                                 % (self.synchronization_time, min_idelay * self.integrator.dt))
+
+    def _configure_synchronization_time(self):
+        """This method will set the synchronization time and number of steps,
+           and certainly longer or equal to the integration time step.
+           Moreover, the synchronization time must be equal or shorter
+           than the minimum delay of all existing connections.
+           Existing connections are considered those with nonzero weights.
+        """
+        # The synchronization time should be at least equal to integrator.dt:
+        self.synchronization_time = numpy.maximum(self.synchronization_time, self.integrator.dt)
+        # Compute the number of synchronization time steps:
+        self.synchronization_n_step = iround(self.synchronization_time / self.integrator.dt)
+        # Check if the synchronization time is smaller than the minimum delay of the connectivity:
+        existing_connections = self.connectivity.weights != 0
         if numpy.any(existing_connections):
->>>>>>> 34ddf4e3
             min_idelay = self.connectivity.idelays[existing_connections].min()
             if self.synchronization_n_step > min_idelay:
                 raise ValueError('The synchronization time %g is longer than '
